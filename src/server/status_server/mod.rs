--- conflicted
+++ resolved
@@ -997,12 +997,8 @@
     use raftstore::store::region_meta::RegionMeta;
     use security::SecurityConfig;
     use test_util::new_security_cfg;
-<<<<<<< HEAD
+    use tikv_kv::RaftExtension;
     use tikv_util::{config::ReadableSize, logger::get_log_level};
-=======
-    use tikv_kv::RaftExtension;
-    use tikv_util::logger::get_log_level;
->>>>>>> 8e6e3485
 
     use crate::{
         config::{ConfigController, TikvConfig},
