--- conflicted
+++ resolved
@@ -295,11 +295,7 @@
 ) -> ReadPool {
     let unified_read_pool_name = get_unified_read_pool_name();
     let raftkv = Arc::new(Mutex::new(engine));
-<<<<<<< HEAD
-    let mut builder = YatpPoolBuilder::new(ReporterTicker { reporter })
-=======
     let builder = YatpPoolBuilder::new(ReporterTicker { reporter })
->>>>>>> 7240e577
         .name_prefix(&unified_read_pool_name)
         .stack_size(config.stack_size.0 as usize)
         .thread_count(
