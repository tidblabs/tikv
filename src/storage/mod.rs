// Copyright 2016 TiKV Project Authors. Licensed under Apache-2.0.

// #[PerformanceCriticalPath]

//! This module contains TiKV's transaction layer. It lowers high-level,
//! transactional commands to low-level (raw key-value) interactions with
//! persistent storage.
//!
//! This module is further split into layers: [`txn`](txn) lowers transactional
//! commands to key-value operations on an MVCC abstraction. [`mvcc`](mvcc) is
//! our MVCC implementation. [`kv`](kv) is an abstraction layer over persistent
//! storage.
//!
//! Other responsibilities of this module are managing latches (see
//! [`latch`](txn::latch)), deadlock and wait handling (see
//! [`lock_manager`](lock_manager)), sche duling command execution (see
//! [`txn::scheduler`](txn::scheduler)), and handling commands from the raw and
//! versioned APIs (in the [`Storage`](Storage) struct).
//!
//! For more information about TiKV's transactions, see the [sig-txn docs](https://github.com/tikv/sig-transaction/tree/master/doc).
//!
//! Some important types are:
//!
//! * the [`Engine`](kv::Engine) trait and related traits, which abstracts over
//!   underlying storage,
//! * the [`MvccTxn`](mvcc::txn::MvccTxn) struct, which is the primary object in
//!   the MVCC implementation,
//! * the commands in the [`commands`](txn::commands) module, which are how each
//!   command is implemented,
//! * the [`Storage`](Storage) struct, which is the primary entry point for this
//!   module.
//!
//! Related code:
//!
//! * the [`kv`](crate::server::service::kv) module, which is the interface for
//!   TiKV's APIs,
//! * the [`lock_manager](crate::server::lock_manager), which takes part in lock
//!   and deadlock management,
//! * [`gc_worker`](crate::server::gc_worker), which drives garbage collection
//!   of old values,
//! * the [`txn_types](::txn_types) crate, some important types for this
//!   module's interface,
//! * the [`kvproto`](::kvproto) crate, which defines TiKV's protobuf API and
//!   includes some documentation of the commands implemented here,
//! * the [`test_storage`](::test_storage) crate, integration tests for this
//!   module,
//! * the [`engine_traits`](::engine_traits) crate, more detail of the engine
//!   abstraction.

pub mod config;
pub mod config_manager;
pub mod errors;
pub mod kv;
pub mod lock_manager;
pub(crate) mod metrics;
pub mod mvcc;
pub mod raw;
pub mod txn;

mod read_pool;
mod types;

use std::{
    borrow::Cow,
    iter,
    marker::PhantomData,
    mem,
    sync::{
        atomic::{self, AtomicBool, AtomicU64, Ordering},
        Arc,
    },
};

use api_version::{ApiV1, ApiV2, KeyMode, KvFormat, RawValue};
use causal_ts::{CausalTsProvider, CausalTsProviderImpl};
use collections::HashMap;
use concurrency_manager::{ConcurrencyManager, KeyHandleGuard};
use engine_traits::{
    raw_ttl::ttl_to_expire_ts, CfName, CF_DEFAULT, CF_LOCK, CF_WRITE, DATA_CFS, DATA_CFS_LEN,
};
use futures::prelude::*;
use kvproto::{
    kvrpcpb::{
        ApiVersion, ChecksumAlgorithm, CommandPri, Context, GetRequest, IsolationLevel, KeyRange,
        LockInfo, RawGetRequest,
    },
    pdpb::QueryKind,
};
use pd_client::FeatureGate;
use raftstore::store::{util::build_key_range, ReadStats, TxnExt, WriteStats};
use rand::prelude::*;
use resource_control::ResourceController;
use resource_metering::{FutureExt, ResourceTagFactory};
use tikv_kv::{OnAppliedCb, SnapshotExt};
use tikv_util::{
    deadline::Deadline,
    future::try_poll,
    quota_limiter::QuotaLimiter,
    time::{duration_to_ms, Instant, ThreadReadId},
};
use tracker::{
    clear_tls_tracker_token, set_tls_tracker_token, with_tls_tracker, TrackedFuture, TrackerToken,
};
use txn_types::{Key, KvPair, Lock, LockType, TimeStamp, TsSet, Value};

pub use self::{
    errors::{get_error_kind_from_header, get_tag_from_header, Error, ErrorHeaderKind, ErrorInner},
    kv::{
        CfStatistics, Cursor, CursorBuilder, Engine, FlowStatistics, FlowStatsReporter, Iterator,
        RocksEngine, ScanMode, Snapshot, StageLatencyStats, Statistics, TestEngineBuilder,
    },
    raw::RawStore,
    read_pool::{build_read_pool, build_read_pool_for_test},
    txn::{Latches, Lock as LatchLock, ProcessResult, Scanner, SnapshotStore, Store},
    types::{
        PessimisticLockKeyResult, PessimisticLockResults, PrewriteResult, SecondaryLocksStatus,
        StorageCallback, TxnStatus,
    },
};
use self::{kv::SnapContext, test_util::latest_feature_gate};
use crate::{
    read_pool::{ReadPool, ReadPoolHandle},
    server::lock_manager::waiter_manager,
    storage::{
        config::Config,
        kv::{with_tls_engine, Modify, WriteData},
        lock_manager::{LockManager, MockLockManager},
        metrics::{CommandKind, *},
        mvcc::{MvccReader, PointGetterBuilder},
        txn::{
            commands::{RawAtomicStore, RawCompareAndSwap, TypedCommand},
            flow_controller::{EngineFlowController, FlowController},
            scheduler::TxnScheduler,
            Command, ErrorInner as TxnError,
        },
        types::StorageCallbackType,
    },
};

pub type Result<T> = std::result::Result<T, Error>;
pub type Callback<T> = Box<dyn FnOnce(Result<T>) + Send>;

/// [`Storage`](Storage) implements transactional KV APIs and raw KV APIs on a
/// given [`Engine`]. An [`Engine`] provides low level KV functionality.
/// [`Engine`] has multiple implementations. When a TiKV server is running, a
/// [`RaftKv`](crate::server::raftkv::RaftKv) will be the underlying [`Engine`]
/// of [`Storage`]. The other two types of engines are for test purpose.
///
/// [`Storage`] is reference counted and cloning [`Storage`] will just increase
/// the reference counter. Storage resources (i.e. threads, engine) will be
/// released when all references are dropped.
///
/// Notice that read and write methods may not be performed over full data in
/// most cases, i.e. when underlying engine is
/// [`RaftKv`](crate::server::raftkv::RaftKv), which limits data access in the
/// range of a single region according to specified `ctx` parameter. However,
/// [`unsafe_destroy_range`](crate::server::gc_worker::GcTask::
/// UnsafeDestroyRange) is the only exception. It's always performed on the
/// whole TiKV.
///
/// Operations of [`Storage`](Storage) can be divided into two types: MVCC
/// operations and raw operations. MVCC operations uses MVCC keys, which usually
/// consist of several physical keys in different CFs. In default CF and write
/// CF, the key will be memcomparable-encoded and append the timestamp to it, so
/// that multiple versions can be saved at the same time. Raw operations use raw
/// keys, which are saved directly to the engine without memcomparable- encoding
/// and appending timestamp.
pub struct Storage<E: Engine, L: LockManager, F: KvFormat> {
    // TODO: Too many Arcs, would be slow when clone.
    engine: E,

    sched: TxnScheduler<E, L>,

    /// The thread pool used to run most read operations.
    read_pool: ReadPoolHandle,

    concurrency_manager: ConcurrencyManager,

    /// How many strong references. Thread pool and workers will be stopped
    /// once there are no more references.
    // TODO: This should be implemented in thread pool and worker.
    refs: Arc<atomic::AtomicUsize>,

    // Fields below are storage configurations.
    max_key_size: usize,

    resource_tag_factory: ResourceTagFactory,

    api_version: ApiVersion, // TODO: remove this. Use `Api` instead.

    causal_ts_provider: Option<Arc<CausalTsProviderImpl>>,

    quota_limiter: Arc<QuotaLimiter>,

    _phantom: PhantomData<F>,
}

/// Storage for Api V1
/// To be convenience for test cases unrelated to RawKV.
pub type StorageApiV1<E, L> = Storage<E, L, ApiV1>;

impl<E: Engine, L: LockManager, F: KvFormat> Clone for Storage<E, L, F> {
    #[inline]
    fn clone(&self) -> Self {
        let refs = self.refs.fetch_add(1, atomic::Ordering::SeqCst);

        trace!(
            "Storage referenced"; "original_ref" => refs
        );

        Self {
            engine: self.engine.clone(),
            sched: self.sched.clone(),
            read_pool: self.read_pool.clone(),
            refs: self.refs.clone(),
            max_key_size: self.max_key_size,
            concurrency_manager: self.concurrency_manager.clone(),
            api_version: self.api_version,
            causal_ts_provider: self.causal_ts_provider.clone(),
            resource_tag_factory: self.resource_tag_factory.clone(),
            quota_limiter: Arc::clone(&self.quota_limiter),
            _phantom: PhantomData,
        }
    }
}

impl<E: Engine, L: LockManager, F: KvFormat> Drop for Storage<E, L, F> {
    #[inline]
    fn drop(&mut self) {
        let refs = self.refs.fetch_sub(1, atomic::Ordering::SeqCst);

        trace!(
            "Storage de-referenced"; "original_ref" => refs
        );

        if refs != 1 {
            return;
        }

        info!("Storage stopped.");
    }
}

macro_rules! check_key_size {
    ($key_iter:expr, $max_key_size:expr, $callback:ident) => {
        for k in $key_iter {
            let key_size = k.len();
            if key_size > $max_key_size {
                $callback(Err(Error::from(ErrorInner::KeyTooLarge {
                    size: key_size,
                    limit: $max_key_size,
                })));
                return Ok(());
            }
        }
    };
}

impl<E: Engine, L: LockManager, F: KvFormat> Storage<E, L, F> {
    /// Create a `Storage` from given engine.
    pub fn from_engine<R: FlowStatsReporter>(
        engine: E,
        config: &Config,
        read_pool: ReadPoolHandle,
        lock_mgr: L,
        concurrency_manager: ConcurrencyManager,
        dynamic_switches: DynamicConfigs,
        flow_controller: Arc<FlowController>,
        reporter: R,
        resource_tag_factory: ResourceTagFactory,
        quota_limiter: Arc<QuotaLimiter>,
        feature_gate: FeatureGate,
        causal_ts_provider: Option<Arc<CausalTsProviderImpl>>,
        resource_ctl: Option<Arc<ResourceController>>,
    ) -> Result<Self> {
        assert_eq!(config.api_version(), F::TAG, "Api version not match");

        let sched = TxnScheduler::new(
            engine.clone(),
            lock_mgr,
            concurrency_manager.clone(),
            config,
            dynamic_switches,
            flow_controller,
            causal_ts_provider.clone(),
            reporter,
            resource_tag_factory.clone(),
            Arc::clone(&quota_limiter),
            feature_gate,
            resource_ctl,
        );

        info!("Storage started.");

        Ok(Storage {
            engine,
            sched,
            read_pool,
            concurrency_manager,
            refs: Arc::new(atomic::AtomicUsize::new(1)),
            max_key_size: config.max_key_size,
            api_version: config.api_version(),
            causal_ts_provider,
            resource_tag_factory,
            quota_limiter,
            _phantom: PhantomData,
        })
    }

    /// Get the underlying `Engine` of the `Storage`.
    pub fn get_engine(&self) -> E {
        self.engine.clone()
    }

    pub fn get_scheduler(&self) -> TxnScheduler<E, L> {
        self.sched.clone()
    }

    pub fn get_concurrency_manager(&self) -> ConcurrencyManager {
        self.concurrency_manager.clone()
    }

    pub fn dump_wait_for_entries(&self, cb: waiter_manager::Callback) {
        self.sched.dump_wait_for_entries(cb);
    }

    /// Get a snapshot of `engine`.
    fn snapshot(
        engine: &mut E,
        ctx: SnapContext<'_>,
    ) -> impl std::future::Future<Output = Result<E::Snap>> {
        kv::snapshot(engine, ctx)
            .map_err(txn::Error::from)
            .map_err(Error::from)
    }

    #[cfg(test)]
    pub fn get_snapshot(&mut self) -> E::Snap {
        self.engine.snapshot(Default::default()).unwrap()
    }

    pub fn release_snapshot(&mut self) {
        self.engine.release_snapshot();
    }

    pub fn get_readpool_queue_per_worker(&self) -> usize {
        self.read_pool.get_queue_size_per_worker()
    }

    pub fn get_normal_pool_size(&self) -> usize {
        self.read_pool.get_normal_pool_size()
    }

    fn with_perf_context<Fn, T>(cmd: CommandKind, f: Fn) -> T
    where
        Fn: FnOnce() -> T,
    {
        // Safety: the read pools ensure that a TLS engine exists.
        unsafe { with_perf_context::<E, _, _>(cmd, f) }
    }

    #[inline]
    fn with_tls_engine<R>(f: impl FnOnce(&mut E) -> R) -> R {
        // Safety: the read pools ensure that a TLS engine exists.
        unsafe { with_tls_engine(f) }
    }

    /// Check the given raw kv CF name. If the given cf is empty, CF_DEFAULT
    /// will be returned.
    // TODO: refactor to use `Api` parameter.
    fn rawkv_cf(cf: &str, api_version: ApiVersion) -> Result<CfName> {
        match api_version {
            ApiVersion::V1 | ApiVersion::V1ttl => {
                // In API V1, the possible cfs are CF_DEFAULT, CF_LOCK and CF_WRITE.
                if cf.is_empty() {
                    return Ok(CF_DEFAULT);
                }
                for c in [CF_DEFAULT, CF_LOCK, CF_WRITE] {
                    if cf == c {
                        return Ok(c);
                    }
                }
                Err(Error::from(ErrorInner::InvalidCf(cf.to_owned())))
            }
            ApiVersion::V2 => {
                // API V2 doesn't allow raw requests from explicitly specifying a `cf`.
                if cf.is_empty() {
                    return Ok(CF_DEFAULT);
                }
                Err(Error::from(ErrorInner::CfDeprecated(cf.to_owned())))
            }
        }
    }

    /// Check if key range is valid
    ///
    /// - If `reverse` is true, `end_key` is less than `start_key`. `end_key` is
    ///   the lower bound.
    /// - If `reverse` is false, `end_key` is greater than `start_key`.
    ///   `end_key` is the upper bound.
    fn check_key_ranges(ranges: &[KeyRange], reverse: bool) -> bool {
        let ranges_len = ranges.len();
        for i in 0..ranges_len {
            let start_key = ranges[i].get_start_key();
            let mut end_key = ranges[i].get_end_key();
            if end_key.is_empty() && i + 1 != ranges_len {
                end_key = ranges[i + 1].get_start_key();
            }
            if !end_key.is_empty()
                && (!reverse && start_key >= end_key || reverse && start_key <= end_key)
            {
                return false;
            }
        }
        true
    }

    /// Check whether a raw kv command or not.
    #[inline]
    fn is_raw_command(cmd: CommandKind) -> bool {
        matches!(
            cmd,
            CommandKind::raw_batch_get_command
                | CommandKind::raw_get
                | CommandKind::raw_batch_get
                | CommandKind::raw_scan
                | CommandKind::raw_batch_scan
                | CommandKind::raw_put
                | CommandKind::raw_batch_put
                | CommandKind::raw_delete
                | CommandKind::raw_delete_range
                | CommandKind::raw_batch_delete
                | CommandKind::raw_get_key_ttl
                | CommandKind::raw_compare_and_swap
                | CommandKind::raw_atomic_store
                | CommandKind::raw_checksum
        )
    }

    /// Check whether a trancsation kv command or not.
    #[inline]
    fn is_txn_command(cmd: CommandKind) -> bool {
        !Self::is_raw_command(cmd)
    }

    /// Check api version.
    ///
    /// When config.api_version = V1: accept request of V1 only.
    /// When config.api_version = V2: accept the following:
    ///   * Request of V1 from TiDB, for compatibility.
    ///   * Request of V2 with legal prefix.
    /// See the following for detail:
    ///   * rfc: https://github.com/tikv/rfcs/blob/master/text/0069-api-v2.md.
    ///   * proto: https://github.com/pingcap/kvproto/blob/master/proto/kvrpcpb.proto,
    ///     enum APIVersion.
    // TODO: refactor to use `Api` parameter.
    fn check_api_version(
        storage_api_version: ApiVersion,
        req_api_version: ApiVersion,
        cmd: CommandKind,
        keys: impl IntoIterator<Item = impl AsRef<[u8]>>,
    ) -> Result<()> {
        match (storage_api_version, req_api_version) {
            (ApiVersion::V1, ApiVersion::V1) => {}
            (ApiVersion::V1ttl, ApiVersion::V1) if Self::is_raw_command(cmd) => {
                // storage api_version = V1ttl, allow RawKV request only.
            }
            (ApiVersion::V2, ApiVersion::V1) if Self::is_txn_command(cmd) => {
                // For compatibility, accept TiDB request only.
                for key in keys {
                    if ApiV2::parse_key_mode(key.as_ref()) != KeyMode::Tidb {
                        return Err(ErrorInner::invalid_key_mode(
                            cmd,
                            storage_api_version,
                            key.as_ref(),
                        )
                        .into());
                    }
                }
            }
            (ApiVersion::V2, ApiVersion::V2) if Self::is_raw_command(cmd) => {
                for key in keys {
                    if ApiV2::parse_key_mode(key.as_ref()) != KeyMode::Raw {
                        return Err(ErrorInner::invalid_key_mode(
                            cmd,
                            storage_api_version,
                            key.as_ref(),
                        )
                        .into());
                    }
                }
            }
            (ApiVersion::V2, ApiVersion::V2) if Self::is_txn_command(cmd) => {
                for key in keys {
                    if ApiV2::parse_key_mode(key.as_ref()) != KeyMode::Txn {
                        return Err(ErrorInner::invalid_key_mode(
                            cmd,
                            storage_api_version,
                            key.as_ref(),
                        )
                        .into());
                    }
                }
            }
            _ => {
                return Err(Error::from(ErrorInner::ApiVersionNotMatched {
                    cmd,
                    storage_api_version,
                    req_api_version,
                }));
            }
        }
        Ok(())
    }

    // TODO: refactor to use `Api` parameter.
    fn check_api_version_ranges(
        storage_api_version: ApiVersion,
        req_api_version: ApiVersion,
        cmd: CommandKind,
        ranges: impl IntoIterator<Item = (Option<impl AsRef<[u8]>>, Option<impl AsRef<[u8]>>)>,
    ) -> Result<()> {
        match (storage_api_version, req_api_version) {
            (ApiVersion::V1, ApiVersion::V1) => {}
            (ApiVersion::V1ttl, ApiVersion::V1) if Self::is_raw_command(cmd) => {
                // storage api_version = V1ttl, allow RawKV request only.
            }
            (ApiVersion::V2, ApiVersion::V1) if Self::is_txn_command(cmd) => {
                // For compatibility, accept TiDB request only.
                for range in ranges {
                    let range = (
                        range.0.as_ref().map(AsRef::as_ref),
                        range.1.as_ref().map(AsRef::as_ref),
                    );
                    if ApiV2::parse_range_mode(range) != KeyMode::Tidb {
                        return Err(ErrorInner::invalid_key_range_mode(
                            cmd,
                            storage_api_version,
                            range,
                        )
                        .into());
                    }
                }
            }
            (ApiVersion::V2, ApiVersion::V2) if Self::is_raw_command(cmd) => {
                for range in ranges {
                    let range = (
                        range.0.as_ref().map(AsRef::as_ref),
                        range.1.as_ref().map(AsRef::as_ref),
                    );
                    if ApiV2::parse_range_mode(range) != KeyMode::Raw {
                        return Err(ErrorInner::invalid_key_range_mode(
                            cmd,
                            storage_api_version,
                            range,
                        )
                        .into());
                    }
                }
            }
            (ApiVersion::V2, ApiVersion::V2) if Self::is_txn_command(cmd) => {
                for range in ranges {
                    let range = (
                        range.0.as_ref().map(AsRef::as_ref),
                        range.1.as_ref().map(AsRef::as_ref),
                    );
                    if ApiV2::parse_range_mode(range) != KeyMode::Txn {
                        return Err(ErrorInner::invalid_key_range_mode(
                            cmd,
                            storage_api_version,
                            range,
                        )
                        .into());
                    }
                }
            }
            _ => {
                return Err(Error::from(ErrorInner::ApiVersionNotMatched {
                    cmd,
                    storage_api_version,
                    req_api_version,
                }));
            }
        }
        Ok(())
    }

    /// Get value of the given key from a snapshot.
    ///
    /// Only writes that are committed before `start_ts` are visible.
    pub fn get(
        &self,
        mut ctx: Context,
        key: Key,
        start_ts: TimeStamp,
    ) -> impl Future<Output = Result<(Option<Value>, KvGetStatistics)>> {
        let stage_begin_ts = Instant::now();
        const CMD: CommandKind = CommandKind::get;
        let priority = ctx.get_priority();
        let group_name = ctx.get_resource_group_name().as_bytes().to_owned();
        let priority_tag = get_priority_tag(priority);
        let resource_tag = self.resource_tag_factory.new_tag_with_key_ranges(
            &ctx,
            vec![(key.as_encoded().to_vec(), key.as_encoded().to_vec())],
        );
        let concurrency_manager = self.concurrency_manager.clone();
        let api_version = self.api_version;

        let quota_limiter = self.quota_limiter.clone();
        let mut sample = quota_limiter.new_sample(true);

        let res = self.read_pool.spawn_handle(
            async move {
                let stage_scheduled_ts = Instant::now();
                tls_collect_query(
                    ctx.get_region_id(),
                    ctx.get_peer(),
                    key.as_encoded(),
                    key.as_encoded(),
                    false,
                    QueryKind::Get,
                );

                KV_COMMAND_COUNTER_VEC_STATIC.get(CMD).inc();
                SCHED_COMMANDS_PRI_COUNTER_VEC_STATIC
                    .get(priority_tag)
                    .inc();

                Self::check_api_version(api_version, ctx.api_version, CMD, [key.as_encoded()])?;

                let command_duration = tikv_util::time::Instant::now();

                // The bypass_locks and access_locks set will be checked at most once.
                // `TsSet::vec` is more efficient here.
                let bypass_locks = TsSet::vec_from_u64s(ctx.take_resolved_locks());
                let access_locks = TsSet::vec_from_u64s(ctx.take_committed_locks());

                let snap_ctx = prepare_snap_ctx(
                    &ctx,
                    iter::once(&key),
                    start_ts,
                    &bypass_locks,
                    &concurrency_manager,
                    CMD,
                )?;
                let snapshot =
                    Self::with_tls_engine(|engine| Self::snapshot(engine, snap_ctx)).await?;

                {
                    let begin_instant = Instant::now();
                    let stage_snap_recv_ts = begin_instant;
                    let buckets = snapshot.ext().get_buckets();
                    let mut statistics = Statistics::default();
                    let result = Self::with_perf_context(CMD, || {
                        let _guard = sample.observe_cpu();
                        let snap_store = SnapshotStore::new(
                            snapshot,
                            start_ts,
                            ctx.get_isolation_level(),
                            !ctx.get_not_fill_cache(),
                            bypass_locks,
                            access_locks,
                            false,
                        );
                        snap_store
                        .get(&key, &mut statistics)
                        // map storage::txn::Error -> storage::Error
                        .map_err(Error::from)
                        .map(|r| {
                            KV_COMMAND_KEYREAD_HISTOGRAM_STATIC.get(CMD).observe(1_f64);
                            r
                        })
                    });
                    metrics::tls_collect_scan_details(CMD, &statistics);
                    metrics::tls_collect_read_flow(
                        ctx.get_region_id(),
                        Some(key.as_encoded()),
                        Some(key.as_encoded()),
                        &statistics,
                        buckets.as_ref(),
                    );
                    SCHED_PROCESSING_READ_HISTOGRAM_STATIC
                        .get(CMD)
                        .observe(begin_instant.saturating_elapsed_secs());
                    SCHED_HISTOGRAM_VEC_STATIC
                        .get(CMD)
                        .observe(command_duration.saturating_elapsed_secs());

                    let read_bytes = key.len()
                        + result
                            .as_ref()
                            .unwrap_or(&None)
                            .as_ref()
                            .map_or(0, |v| v.len());
                    sample.add_read_bytes(read_bytes);
                    let quota_delay = quota_limiter.consume_sample(sample, true).await;
                    if !quota_delay.is_zero() {
                        TXN_COMMAND_THROTTLE_TIME_COUNTER_VEC_STATIC
                            .get(CMD)
                            .inc_by(quota_delay.as_micros() as u64);
                    }

                    let stage_finished_ts = Instant::now();
                    let schedule_wait_time =
                        stage_scheduled_ts.saturating_duration_since(stage_begin_ts);
                    let snapshot_wait_time =
                        stage_snap_recv_ts.saturating_duration_since(stage_scheduled_ts);
                    let wait_wall_time =
                        stage_snap_recv_ts.saturating_duration_since(stage_begin_ts);
                    let process_wall_time =
                        stage_finished_ts.saturating_duration_since(stage_snap_recv_ts);
                    let latency_stats = StageLatencyStats {
                        schedule_wait_time_ms: duration_to_ms(schedule_wait_time),
                        snapshot_wait_time_ms: duration_to_ms(snapshot_wait_time),
                        wait_wall_time_ms: duration_to_ms(wait_wall_time),
                        process_wall_time_ms: duration_to_ms(process_wall_time),
                    };
                    with_tls_tracker(|tracker| {
                        tracker.metrics.read_pool_schedule_wait_nanos =
                            schedule_wait_time.as_nanos() as u64;
                    });
                    Ok((
                        result?,
                        KvGetStatistics {
                            stats: statistics,
                            latency_stats,
                        },
                    ))
                }
            }
            .in_resource_metering_tag(resource_tag),
            priority,
            thread_rng().next_u64(),
            group_name,
        );
        async move {
            res.map_err(|_| Error::from(ErrorInner::SchedTooBusy))
                .await?
        }
    }

    /// Get values of a set of keys with separate context from a snapshot,
    /// return a list of `Result`s.
    ///
    /// Only writes that are committed before their respective `start_ts` are
    /// visible.
    pub fn batch_get_command<P: 'static + ResponseBatchConsumer<(Option<Vec<u8>>, Statistics)>>(
        &self,
        requests: Vec<GetRequest>,
        ids: Vec<u64>,
        trackers: Vec<TrackerToken>,
        consumer: P,
        begin_instant: tikv_util::time::Instant,
    ) -> impl Future<Output = Result<()>> {
        const CMD: CommandKind = CommandKind::batch_get_command;
        // all requests in a batch have the same region, epoch, term, replica_read
        let priority = requests[0].get_context().get_priority();
        let group_name = requests[0]
            .get_context()
            .get_resource_group_name()
            .as_bytes()
            .to_owned();
        let concurrency_manager = self.concurrency_manager.clone();
        let api_version = self.api_version;

        // The resource tags of these batched requests are not the same, and it is quite
        // expensive to distinguish them, so we can find random one of them as a
        // representative.
        let rand_index = rand::thread_rng().gen_range(0, requests.len());
        let rand_ctx = requests[rand_index].get_context();
        let rand_key = requests[rand_index].get_key().to_vec();
        let resource_tag = self
            .resource_tag_factory
            .new_tag_with_key_ranges(rand_ctx, vec![(rand_key.clone(), rand_key)]);
        // Unset the TLS tracker because the future below does not belong to any
        // specific request
        clear_tls_tracker_token();
        let res = self.read_pool.spawn_handle(
            async move {
                KV_COMMAND_COUNTER_VEC_STATIC.get(CMD).inc();
                KV_COMMAND_KEYREAD_HISTOGRAM_STATIC
                    .get(CMD)
                    .observe(requests.len() as f64);
                let command_duration = tikv_util::time::Instant::now();
                let read_id = Some(ThreadReadId::new());
                let mut statistics = Statistics::default();
                let mut req_snaps = vec![];

                for ((mut req, id), tracker) in requests.into_iter().zip(ids).zip(trackers) {
                    set_tls_tracker_token(tracker);
                    let mut ctx = req.take_context();
                    let source = ctx.take_request_source();
                    let region_id = ctx.get_region_id();
                    let peer = ctx.get_peer();

                    let key = Key::from_raw(req.get_key());
                    tls_collect_query(
                        region_id,
                        peer,
                        key.as_encoded(),
                        key.as_encoded(),
                        false,
                        QueryKind::Get,
                    );

                    Self::check_api_version(api_version, ctx.api_version, CMD, [key.as_encoded()])?;

                    let start_ts = req.get_version().into();
                    let isolation_level = ctx.get_isolation_level();
                    let fill_cache = !ctx.get_not_fill_cache();
                    let bypass_locks = TsSet::vec_from_u64s(ctx.take_resolved_locks());
                    let access_locks = TsSet::vec_from_u64s(ctx.take_committed_locks());
                    let region_id = ctx.get_region_id();

                    let snap_ctx = match prepare_snap_ctx(
                        &ctx,
                        iter::once(&key),
                        start_ts,
                        &bypass_locks,
                        &concurrency_manager,
                        CMD,
                    ) {
                        Ok(mut snap_ctx) => {
                            snap_ctx.read_id = if ctx.get_stale_read() {
                                None
                            } else {
                                read_id.clone()
                            };
                            snap_ctx
                        }
                        Err(e) => {
                            consumer.consume(id, Err(e), begin_instant, source);
                            continue;
                        }
                    };

                    let snap = Self::with_tls_engine(|engine| Self::snapshot(engine, snap_ctx));
                    req_snaps.push((
                        TrackedFuture::new(snap),
                        key,
                        start_ts,
                        isolation_level,
                        fill_cache,
                        bypass_locks,
                        access_locks,
                        region_id,
                        id,
                        source,
                        tracker,
                    ));
                }
                Self::with_tls_engine(|engine| engine.release_snapshot());
                for req_snap in req_snaps {
                    let (
                        snap,
                        key,
                        start_ts,
                        isolation_level,
                        fill_cache,
                        bypass_locks,
                        access_locks,
                        region_id,
                        id,
                        source,
                        tracker,
                    ) = req_snap;
                    let snap_res = snap.await;
                    set_tls_tracker_token(tracker);
                    match snap_res {
                        Ok(snapshot) => Self::with_perf_context(CMD, || {
                            let buckets = snapshot.ext().get_buckets();
                            match PointGetterBuilder::new(snapshot, start_ts)
                                .fill_cache(fill_cache)
                                .isolation_level(isolation_level)
                                .bypass_locks(bypass_locks)
                                .access_locks(access_locks)
                                .build()
                            {
                                Ok(mut point_getter) => {
                                    let v = point_getter.get(&key);
                                    let stat = point_getter.take_statistics();
                                    metrics::tls_collect_read_flow(
                                        region_id,
                                        Some(key.as_encoded()),
                                        Some(key.as_encoded()),
                                        &stat,
                                        buckets.as_ref(),
                                    );
                                    statistics.add(&stat);
                                    consumer.consume(
                                        id,
                                        v.map_err(|e| Error::from(txn::Error::from(e)))
                                            .map(|v| (v, stat)),
                                        begin_instant,
                                        source,
                                    );
                                }
                                Err(e) => {
                                    consumer.consume(
                                        id,
                                        Err(Error::from(txn::Error::from(e))),
                                        begin_instant,
                                        source,
                                    );
                                }
                            }
                        }),
                        Err(e) => {
                            consumer.consume(id, Err(e), begin_instant, source);
                        }
                    }
                }
                metrics::tls_collect_scan_details(CMD, &statistics);
                SCHED_HISTOGRAM_VEC_STATIC
                    .get(CMD)
                    .observe(command_duration.saturating_elapsed_secs());

                Ok(())
            }
            .in_resource_metering_tag(resource_tag),
            priority,
            thread_rng().next_u64(),
            group_name,
        );
        async move {
            res.map_err(|_| Error::from(ErrorInner::SchedTooBusy))
                .await?
        }
    }

    /// Get values of a set of keys in a batch from the snapshot.
    ///
    /// Only writes that are committed before `start_ts` are visible.
    pub fn batch_get(
        &self,
        mut ctx: Context,
        keys: Vec<Key>,
        start_ts: TimeStamp,
    ) -> impl Future<Output = Result<(Vec<Result<KvPair>>, KvGetStatistics)>> {
        let stage_begin_ts = Instant::now();
        const CMD: CommandKind = CommandKind::batch_get;
        let priority = ctx.get_priority();
        let group_name = ctx.get_resource_group_name().as_bytes().to_owned();
        let priority_tag = get_priority_tag(priority);
        let key_ranges = keys
            .iter()
            .map(|k| (k.as_encoded().to_vec(), k.as_encoded().to_vec()))
            .collect();
        let resource_tag = self
            .resource_tag_factory
            .new_tag_with_key_ranges(&ctx, key_ranges);
        let concurrency_manager = self.concurrency_manager.clone();
        let api_version = self.api_version;
        let quota_limiter = self.quota_limiter.clone();
        let mut sample = quota_limiter.new_sample(true);
        let res = self.read_pool.spawn_handle(
            async move {
                let stage_scheduled_ts = Instant::now();
                let mut key_ranges = vec![];
                for key in &keys {
                    key_ranges.push(build_key_range(key.as_encoded(), key.as_encoded(), false));
                }
                tls_collect_query_batch(
                    ctx.get_region_id(),
                    ctx.get_peer(),
                    key_ranges,
                    QueryKind::Get,
                );

                KV_COMMAND_COUNTER_VEC_STATIC.get(CMD).inc();
                SCHED_COMMANDS_PRI_COUNTER_VEC_STATIC
                    .get(priority_tag)
                    .inc();

                Self::check_api_version(
                    api_version,
                    ctx.api_version,
                    CMD,
                    keys.iter().map(Key::as_encoded),
                )?;

                let command_duration = tikv_util::time::Instant::now();

                let bypass_locks = TsSet::from_u64s(ctx.take_resolved_locks());
                let access_locks = TsSet::from_u64s(ctx.take_committed_locks());

                let snap_ctx = prepare_snap_ctx(
                    &ctx,
                    &keys,
                    start_ts,
                    &bypass_locks,
                    &concurrency_manager,
                    CMD,
                )?;
                let snapshot =
                    Self::with_tls_engine(|engine| Self::snapshot(engine, snap_ctx)).await?;
                {
                    let begin_instant = Instant::now();

                    let stage_snap_recv_ts = begin_instant;
                    let mut statistics = Vec::with_capacity(keys.len());
                    let buckets = snapshot.ext().get_buckets();
                    let (result, stats) = Self::with_perf_context(CMD, || {
                        let _guard = sample.observe_cpu();
                        let snap_store = SnapshotStore::new(
                            snapshot,
                            start_ts,
                            ctx.get_isolation_level(),
                            !ctx.get_not_fill_cache(),
                            bypass_locks,
                            access_locks,
                            false,
                        );
                        let mut stats = Statistics::default();
                        let result = snap_store
                            .batch_get(&keys, &mut statistics)
                            .map_err(Error::from)
                            .map(|v| {
                                let kv_pairs: Vec<_> = v
                                    .into_iter()
                                    .zip(keys)
                                    .enumerate()
                                    .filter(|&(i, (ref v, ref k))| {
                                        metrics::tls_collect_read_flow(
                                            ctx.get_region_id(),
                                            Some(k.as_encoded()),
                                            Some(k.as_encoded()),
                                            &statistics[i],
                                            buckets.as_ref(),
                                        );
                                        stats.add(&statistics[i]);
                                        !(v.is_ok() && v.as_ref().unwrap().is_none())
                                    })
                                    .map(|(_, (v, k))| match v {
                                        Ok(Some(x)) => Ok((k.into_raw().unwrap(), x)),
                                        Err(e) => Err(Error::from(e)),
                                        _ => unreachable!(),
                                    })
                                    .collect();
                                KV_COMMAND_KEYREAD_HISTOGRAM_STATIC
                                    .get(CMD)
                                    .observe(kv_pairs.len() as f64);
                                kv_pairs
                            });
                        (result, stats)
                    });
                    metrics::tls_collect_scan_details(CMD, &stats);
                    SCHED_PROCESSING_READ_HISTOGRAM_STATIC
                        .get(CMD)
                        .observe(begin_instant.saturating_elapsed_secs());
                    SCHED_HISTOGRAM_VEC_STATIC
                        .get(CMD)
                        .observe(command_duration.saturating_elapsed_secs());

                    let read_bytes = stats.cf_statistics(CF_DEFAULT).flow_stats.read_bytes
                        + stats.cf_statistics(CF_LOCK).flow_stats.read_bytes
                        + stats.cf_statistics(CF_WRITE).flow_stats.read_bytes;
                    sample.add_read_bytes(read_bytes);
                    let quota_delay = quota_limiter.consume_sample(sample, true).await;
                    if !quota_delay.is_zero() {
                        TXN_COMMAND_THROTTLE_TIME_COUNTER_VEC_STATIC
                            .get(CMD)
                            .inc_by(quota_delay.as_micros() as u64);
                    }

                    let stage_finished_ts = Instant::now();
                    let schedule_wait_time =
                        stage_scheduled_ts.saturating_duration_since(stage_begin_ts);
                    let snapshot_wait_time =
                        stage_snap_recv_ts.saturating_duration_since(stage_scheduled_ts);
                    let wait_wall_time =
                        stage_snap_recv_ts.saturating_duration_since(stage_begin_ts);
                    let process_wall_time =
                        stage_finished_ts.saturating_duration_since(stage_snap_recv_ts);
                    with_tls_tracker(|tracker| {
                        tracker.metrics.read_pool_schedule_wait_nanos =
                            schedule_wait_time.as_nanos() as u64;
                    });
                    let latency_stats = StageLatencyStats {
                        schedule_wait_time_ms: duration_to_ms(schedule_wait_time),
                        snapshot_wait_time_ms: duration_to_ms(snapshot_wait_time),
                        wait_wall_time_ms: duration_to_ms(wait_wall_time),
                        process_wall_time_ms: duration_to_ms(process_wall_time),
                    };
                    Ok((
                        result?,
                        KvGetStatistics {
                            stats,
                            latency_stats,
                        },
                    ))
                }
            }
            .in_resource_metering_tag(resource_tag),
            priority,
            thread_rng().next_u64(),
            group_name,
        );

        async move {
            res.map_err(|_| Error::from(ErrorInner::SchedTooBusy))
                .await?
        }
    }

    /// Scan keys in [`start_key`, `end_key`) up to `limit` keys from the
    /// snapshot. If `reverse_scan` is true, it scans [`end_key`,
    /// `start_key`) in descending order. If `end_key` is `None`, it means
    /// the upper bound or the lower bound if reverse scan is unbounded.
    ///
    /// Only writes committed before `start_ts` are visible.
    pub fn scan(
        &self,
        mut ctx: Context,
        start_key: Key,
        end_key: Option<Key>,
        limit: usize,
        sample_step: usize,
        start_ts: TimeStamp,
        key_only: bool,
        reverse_scan: bool,
    ) -> impl Future<Output = Result<Vec<Result<KvPair>>>> {
        const CMD: CommandKind = CommandKind::scan;
        let priority = ctx.get_priority();
        let group_name = ctx.get_resource_group_name().as_bytes().to_owned();
        let priority_tag = get_priority_tag(priority);
        let resource_tag = self.resource_tag_factory.new_tag_with_key_ranges(
            &ctx,
            vec![(
                start_key.as_encoded().to_vec(),
                match &end_key {
                    Some(k) => k.as_encoded().to_vec(),
                    None => vec![],
                },
            )],
        );
        let concurrency_manager = self.concurrency_manager.clone();
        let api_version = self.api_version;

        let res = self.read_pool.spawn_handle(
            async move {
                {
                    let end_key = match &end_key {
                        Some(k) => k.as_encoded().as_slice(),
                        None => &[],
                    };
                    tls_collect_query(
                        ctx.get_region_id(),
                        ctx.get_peer(),
                        start_key.as_encoded(),
                        end_key,
                        reverse_scan,
                        QueryKind::Scan,
                    );
                }
                KV_COMMAND_COUNTER_VEC_STATIC.get(CMD).inc();
                SCHED_COMMANDS_PRI_COUNTER_VEC_STATIC
                    .get(priority_tag)
                    .inc();

                Self::check_api_version_ranges(
                    api_version,
                    ctx.api_version,
                    CMD,
                    [(
                        Some(start_key.as_encoded()),
                        end_key.as_ref().map(Key::as_encoded),
                    )],
                )?;

                let (mut start_key, mut end_key) = (Some(start_key), end_key);
                if reverse_scan {
                    std::mem::swap(&mut start_key, &mut end_key);
                }
                let command_duration = tikv_util::time::Instant::now();

                let bypass_locks = TsSet::from_u64s(ctx.take_resolved_locks());
                let access_locks = TsSet::from_u64s(ctx.take_committed_locks());

                // Update max_ts and check the in-memory lock table before getting the snapshot
                if !ctx.get_stale_read() {
                    concurrency_manager.update_max_ts(start_ts);
                }
                if need_check_locks(ctx.get_isolation_level()) {
                    let begin_instant = Instant::now();
                    concurrency_manager
                        .read_range_check(start_key.as_ref(), end_key.as_ref(), |key, lock| {
                            Lock::check_ts_conflict(
                                Cow::Borrowed(lock),
                                key,
                                start_ts,
                                &bypass_locks,
                                ctx.get_isolation_level(),
                            )
                        })
                        .map_err(|e| {
                            CHECK_MEM_LOCK_DURATION_HISTOGRAM_VEC
                                .get(CMD)
                                .locked
                                .observe(begin_instant.saturating_elapsed().as_secs_f64());
                            txn::Error::from_mvcc(e)
                        })?;
                    CHECK_MEM_LOCK_DURATION_HISTOGRAM_VEC
                        .get(CMD)
                        .unlocked
                        .observe(begin_instant.saturating_elapsed().as_secs_f64());
                }

                let mut snap_ctx = SnapContext {
                    pb_ctx: &ctx,
                    start_ts: Some(start_ts),
                    ..Default::default()
                };
                let mut key_range = KeyRange::default();
                if let Some(start_key) = &start_key {
                    key_range.set_start_key(start_key.as_encoded().to_vec());
                }
                if let Some(end_key) = &end_key {
                    key_range.set_end_key(end_key.as_encoded().to_vec());
                }
                if need_check_locks_in_replica_read(&ctx) {
                    snap_ctx.key_ranges = vec![key_range.clone()];
                }

                let snapshot =
                    Self::with_tls_engine(|engine| Self::snapshot(engine, snap_ctx)).await?;
                Self::with_perf_context(CMD, || {
                    let begin_instant = Instant::now();
                    let buckets = snapshot.ext().get_buckets();

                    let snap_store = SnapshotStore::new(
                        snapshot,
                        start_ts,
                        ctx.get_isolation_level(),
                        !ctx.get_not_fill_cache(),
                        bypass_locks,
                        access_locks,
                        false,
                    );

                    let mut scanner =
                        snap_store.scanner(reverse_scan, key_only, false, start_key, end_key)?;
                    let res = scanner.scan(limit, sample_step);

                    let statistics = scanner.take_statistics();
                    metrics::tls_collect_scan_details(CMD, &statistics);
                    metrics::tls_collect_read_flow(
                        ctx.get_region_id(),
                        Some(key_range.get_start_key()),
                        Some(key_range.get_end_key()),
                        &statistics,
                        buckets.as_ref(),
                    );
                    SCHED_PROCESSING_READ_HISTOGRAM_STATIC
                        .get(CMD)
                        .observe(begin_instant.saturating_elapsed_secs());
                    SCHED_HISTOGRAM_VEC_STATIC
                        .get(CMD)
                        .observe(command_duration.saturating_elapsed_secs());

                    res.map_err(Error::from).map(|results| {
                        KV_COMMAND_KEYREAD_HISTOGRAM_STATIC
                            .get(CMD)
                            .observe(results.len() as f64);
                        results
                            .into_iter()
                            .map(|x| x.map_err(Error::from))
                            .collect()
                    })
                })
            }
            .in_resource_metering_tag(resource_tag),
            priority,
            thread_rng().next_u64(),
            group_name,
        );

        async move {
            res.map_err(|_| Error::from(ErrorInner::SchedTooBusy))
                .await?
        }
    }

    pub fn scan_lock(
        &self,
        mut ctx: Context,
        max_ts: TimeStamp,
        start_key: Option<Key>,
        end_key: Option<Key>,
        limit: usize,
    ) -> impl Future<Output = Result<Vec<LockInfo>>> {
        const CMD: CommandKind = CommandKind::scan_lock;
        let priority = ctx.get_priority();
        let group_name = ctx.get_resource_group_name().as_bytes().to_owned();
        let priority_tag = get_priority_tag(priority);
        let resource_tag = self.resource_tag_factory.new_tag_with_key_ranges(
            &ctx,
            vec![(
                match &start_key {
                    Some(k) => k.as_encoded().to_vec(),
                    None => vec![],
                },
                match &end_key {
                    Some(k) => k.as_encoded().to_vec(),
                    None => vec![],
                },
            )],
        );
        let concurrency_manager = self.concurrency_manager.clone();
        // Do not allow replica read for scan_lock.
        ctx.set_replica_read(false);

        let res = self.read_pool.spawn_handle(
            async move {
                if let Some(start_key) = &start_key {
                    let end_key = match &end_key {
                        Some(k) => k.as_encoded().as_slice(),
                        None => &[],
                    };
                    tls_collect_query(
                        ctx.get_region_id(),
                        ctx.get_peer(),
                        start_key.as_encoded(),
                        end_key,
                        false,
                        QueryKind::Scan,
                    );
                }

                KV_COMMAND_COUNTER_VEC_STATIC.get(CMD).inc();
                SCHED_COMMANDS_PRI_COUNTER_VEC_STATIC
                    .get(priority_tag)
                    .inc();

                // Do not check_api_version in scan_lock, to be compatible with TiDB gc-worker,
                // which resolves locks on regions, and boundary of regions will be out of range
                // of TiDB keys.

                let command_duration = tikv_util::time::Instant::now();

                concurrency_manager.update_max_ts(max_ts);
                let begin_instant = Instant::now();
                // TODO: Though it's very unlikely to find a conflicting memory lock here, it's
                // not a good idea to return an error to the client, making the GC fail. A
                // better approach is to wait for these locks to be unlocked.
                concurrency_manager.read_range_check(
                    start_key.as_ref(),
                    end_key.as_ref(),
                    |key, lock| {
                        // `Lock::check_ts_conflict` can't be used here, because LockType::Lock
                        // can't be ignored in this case.
                        if lock.ts <= max_ts {
                            CHECK_MEM_LOCK_DURATION_HISTOGRAM_VEC
                                .get(CMD)
                                .locked
                                .observe(begin_instant.saturating_elapsed().as_secs_f64());
                            Err(txn::Error::from_mvcc(mvcc::ErrorInner::KeyIsLocked(
                                lock.clone().into_lock_info(key.to_raw()?),
                            )))
                        } else {
                            Ok(())
                        }
                    },
                )?;
                CHECK_MEM_LOCK_DURATION_HISTOGRAM_VEC
                    .get(CMD)
                    .unlocked
                    .observe(begin_instant.saturating_elapsed().as_secs_f64());

                let snap_ctx = SnapContext {
                    pb_ctx: &ctx,
                    ..Default::default()
                };

                let snapshot =
                    Self::with_tls_engine(|engine| Self::snapshot(engine, snap_ctx)).await?;
                Self::with_perf_context(CMD, || {
                    let begin_instant = Instant::now();
                    let mut statistics = Statistics::default();
                    let buckets = snapshot.ext().get_buckets();
                    let mut reader = MvccReader::new(
                        snapshot,
                        Some(ScanMode::Forward),
                        !ctx.get_not_fill_cache(),
                    );
                    let result = reader
                        .scan_locks(
                            start_key.as_ref(),
                            end_key.as_ref(),
                            |lock| lock.ts <= max_ts,
                            limit,
                        )
                        .map_err(txn::Error::from);
                    statistics.add(&reader.statistics);
                    let (kv_pairs, _) = result?;
                    let mut locks = Vec::with_capacity(kv_pairs.len());
                    for (key, lock) in kv_pairs {
                        let lock_info =
                            lock.into_lock_info(key.into_raw().map_err(txn::Error::from)?);
                        locks.push(lock_info);
                    }

                    metrics::tls_collect_scan_details(CMD, &statistics);
                    metrics::tls_collect_read_flow(
                        ctx.get_region_id(),
                        start_key.as_ref().map(|key| key.as_encoded().as_slice()),
                        end_key.as_ref().map(|key| key.as_encoded().as_slice()),
                        &statistics,
                        buckets.as_ref(),
                    );
                    SCHED_PROCESSING_READ_HISTOGRAM_STATIC
                        .get(CMD)
                        .observe(begin_instant.saturating_elapsed_secs());
                    SCHED_HISTOGRAM_VEC_STATIC
                        .get(CMD)
                        .observe(command_duration.saturating_elapsed_secs());

                    Ok(locks)
                })
            }
            .in_resource_metering_tag(resource_tag),
            priority,
            thread_rng().next_u64(),
            group_name,
        );
        async move {
            res.map_err(|_| Error::from(ErrorInner::SchedTooBusy))
                .await?
        }
    }

    // The entry point of the storage scheduler. Not only transaction commands need
    // to access keys serially.
    pub fn sched_txn_command<T: StorageCallbackType>(
        &self,
        cmd: TypedCommand<T>,
        callback: Callback<T>,
    ) -> Result<()> {
        use crate::storage::txn::commands::{
            AcquirePessimisticLock, AcquirePessimisticLockResumed, Prewrite, PrewritePessimistic,
        };

        let cmd: Command = cmd.into();

        match &cmd {
            Command::Prewrite(Prewrite { mutations, .. }) => {
                let keys = mutations.iter().map(|m| m.key().as_encoded());
                Self::check_api_version(
                    self.api_version,
                    cmd.ctx().api_version,
                    CommandKind::prewrite,
                    keys.clone(),
                )?;
                check_key_size!(keys, self.max_key_size, callback);
            }
            Command::PrewritePessimistic(PrewritePessimistic { mutations, .. }) => {
                let keys = mutations.iter().map(|(m, _)| m.key().as_encoded());
                Self::check_api_version(
                    self.api_version,
                    cmd.ctx().api_version,
                    CommandKind::prewrite,
                    keys.clone(),
                )?;
                check_key_size!(keys, self.max_key_size, callback);
            }
            Command::AcquirePessimisticLock(AcquirePessimisticLock { keys, .. }) => {
                let keys = keys.iter().map(|k| k.0.as_encoded());
                Self::check_api_version(
                    self.api_version,
                    cmd.ctx().api_version,
                    CommandKind::prewrite,
                    keys.clone(),
                )?;
                check_key_size!(keys, self.max_key_size, callback);
            }
            Command::AcquirePessimisticLockResumed(AcquirePessimisticLockResumed {
                items, ..
            }) => {
                let keys = items.iter().map(|item| item.key.as_encoded());
                Self::check_api_version(
                    self.api_version,
                    cmd.ctx().api_version,
                    CommandKind::acquire_pessimistic_lock_resumed,
                    keys.clone(),
                )?;
                check_key_size!(keys, self.max_key_size, callback);
            }
            _ => {}
        }
        with_tls_tracker(|tracker| {
            tracker.req_info.start_ts = cmd.ts().into_inner();
            tracker.req_info.request_type = cmd.request_type();
        });

        fail_point!("storage_drop_message", |_| Ok(()));
        cmd.incr_cmd_metric();
        self.sched.run_cmd(cmd, T::callback(callback));

        Ok(())
    }

    // The entry point of the raw atomic command scheduler.
    pub fn sched_raw_atomic_command<T: StorageCallbackType>(
        sched: TxnScheduler<E, L>,
        cmd: TypedCommand<T>,
        callback: Callback<T>,
    ) {
        let cmd: Command = cmd.into();
        cmd.incr_cmd_metric();
        sched.run_cmd(cmd, T::callback(callback));
    }

    // Schedule raw modify commands, which reuse the scheduler worker pool.
    // TODO: separate the txn and raw commands if needed in the future.
    fn sched_raw_command<T>(
        &self,
        group_name: &str,
        pri: CommandPri,
        tag: CommandKind,
        future: T,
    ) -> Result<()>
    where
        T: Future<Output = ()> + Send + 'static,
    {
        SCHED_STAGE_COUNTER_VEC.get(tag).new.inc();
        self.sched
            .get_sched_pool()
<<<<<<< HEAD
            .spawn(&group_name, pri, future)
=======
            .spawn(group_name, pri, future)
>>>>>>> 7240e577
            .map_err(|_| Error::from(ErrorInner::SchedTooBusy))
    }

    fn get_deadline(ctx: &Context) -> Deadline {
        let execution_duration_limit = if ctx.max_execution_duration_ms == 0 {
            crate::storage::txn::scheduler::DEFAULT_EXECUTION_DURATION_LIMIT
        } else {
            ::std::time::Duration::from_millis(ctx.max_execution_duration_ms)
        };
        Deadline::from_now(execution_duration_limit)
    }

    /// Delete all keys in the range [`start_key`, `end_key`).
    ///
    /// All keys in the range will be deleted permanently regardless of their
    /// timestamps. This means that deleted keys will not be retrievable by
    /// specifying an older timestamp. If `notify_only` is set, the data will
    /// not be immediately deleted, but the operation will still be replicated
    /// via Raft. This is used to notify that the data will be deleted by
    /// [`unsafe_destroy_range`](crate::server::gc_worker::GcTask::
    /// UnsafeDestroyRange) soon.
    pub fn delete_range(
        &self,
        ctx: Context,
        start_key: Key,
        end_key: Key,
        notify_only: bool,
        callback: Callback<()>,
    ) -> Result<()> {
        Self::check_api_version_ranges(
            self.api_version,
            ctx.api_version,
            CommandKind::delete_range,
            [(Some(start_key.as_encoded()), Some(end_key.as_encoded()))],
        )?;

        let mut modifies = Vec::with_capacity(DATA_CFS_LEN);
        for cf in DATA_CFS {
            modifies.push(Modify::DeleteRange(
                cf,
                start_key.clone(),
                end_key.clone(),
                notify_only,
            ));
        }

        let mut batch = WriteData::from_modifies(modifies);
        batch.set_allowed_on_disk_almost_full();
        let res = kv::write(
            &self.engine,
            &ctx,
            batch,
            Some(Box::new(|res| {
                callback(mem::replace(res, Ok(())).map_err(Error::from))
            })),
        );
        // TODO: perhaps change delete_range API to return future.
        if let Some(Some(Err(e))) = try_poll(res) {
            return Err(Error::from(e));
        }
        KV_COMMAND_COUNTER_VEC_STATIC.delete_range.inc();
        Ok(())
    }

    /// Get the value of a raw key.
    pub fn raw_get(
        &self,
        ctx: Context,
        cf: String,
        key: Vec<u8>,
    ) -> impl Future<Output = Result<Option<Vec<u8>>>> {
        const CMD: CommandKind = CommandKind::raw_get;
        let priority = ctx.get_priority();
        let group_name = ctx.get_resource_group_name().as_bytes().to_owned();
        let priority_tag = get_priority_tag(priority);
        let resource_tag = self
            .resource_tag_factory
            .new_tag_with_key_ranges(&ctx, vec![(key.clone(), key.clone())]);
        let api_version = self.api_version;

        let res = self.read_pool.spawn_handle(
            async move {
                KV_COMMAND_COUNTER_VEC_STATIC.get(CMD).inc();
                SCHED_COMMANDS_PRI_COUNTER_VEC_STATIC
                    .get(priority_tag)
                    .inc();

                Self::check_api_version(api_version, ctx.api_version, CMD, [&key])?;

                let command_duration = tikv_util::time::Instant::now();
                let snap_ctx = SnapContext {
                    pb_ctx: &ctx,
                    ..Default::default()
                };
                let snapshot =
                    Self::with_tls_engine(|engine| Self::snapshot(engine, snap_ctx)).await?;
                let buckets = snapshot.ext().get_buckets();
                let store = RawStore::new(snapshot, api_version);
                let cf = Self::rawkv_cf(&cf, api_version)?;
                {
                    let begin_instant = Instant::now();
                    let mut stats = Statistics::default();
                    let key = F::encode_raw_key_owned(key, None);
                    // Keys pass to `tls_collect_query` should be encoded, to get correct keys for
                    // region split.
                    tls_collect_query(
                        ctx.get_region_id(),
                        ctx.get_peer(),
                        key.as_encoded(),
                        key.as_encoded(),
                        false,
                        QueryKind::Get,
                    );
                    let r = store
                        .raw_get_key_value(cf, &key, &mut stats)
                        .map_err(Error::from);
                    KV_COMMAND_KEYREAD_HISTOGRAM_STATIC.get(CMD).observe(1_f64);
                    tls_collect_read_flow(
                        ctx.get_region_id(),
                        Some(key.as_encoded()),
                        Some(key.as_encoded()),
                        &stats,
                        buckets.as_ref(),
                    );
                    SCHED_PROCESSING_READ_HISTOGRAM_STATIC
                        .get(CMD)
                        .observe(begin_instant.saturating_elapsed_secs());
                    SCHED_HISTOGRAM_VEC_STATIC
                        .get(CMD)
                        .observe(command_duration.saturating_elapsed_secs());
                    r
                }
            }
            .in_resource_metering_tag(resource_tag),
            priority,
            thread_rng().next_u64(),
            group_name,
        );

        async move {
            res.map_err(|_| Error::from(ErrorInner::SchedTooBusy))
                .await?
        }
    }

    /// Get the values of a set of raw keys, return a list of `Result`s.
    pub fn raw_batch_get_command<P: 'static + ResponseBatchConsumer<Option<Vec<u8>>>>(
        &self,
        gets: Vec<RawGetRequest>,
        ids: Vec<u64>,
        consumer: P,
    ) -> impl Future<Output = Result<()>> {
        const CMD: CommandKind = CommandKind::raw_batch_get_command;
        // all requests in a batch have the same region, epoch, term, replica_read
        let priority = gets[0].get_context().get_priority();
        let group_name = gets[0]
            .get_context()
            .get_resource_group_name()
            .as_bytes()
            .to_owned();
        let priority_tag = get_priority_tag(priority);
        let api_version = self.api_version;

        // The resource tags of these batched requests are not the same, and it is quite
        // expensive to distinguish them, so we can find random one of them as a
        // representative.
        let rand_index = rand::thread_rng().gen_range(0, gets.len());
        let rand_ctx = gets[rand_index].get_context();
        let rand_key = gets[rand_index].get_key().to_vec();
        let resource_tag = self
            .resource_tag_factory
            .new_tag_with_key_ranges(rand_ctx, vec![(rand_key.clone(), rand_key)]);

        let res = self.read_pool.spawn_handle(
            async move {
                KV_COMMAND_COUNTER_VEC_STATIC.get(CMD).inc();
                SCHED_COMMANDS_PRI_COUNTER_VEC_STATIC
                    .get(priority_tag)
                    .inc();
                KV_COMMAND_KEYREAD_HISTOGRAM_STATIC
                    .get(CMD)
                    .observe(gets.len() as f64);

                for get in &gets {
                    Self::check_api_version(
                        api_version,
                        get.get_context().api_version,
                        CMD,
                        [get.get_key()],
                    )
                    .map_err(Error::from)?;
                }

                let command_duration = tikv_util::time::Instant::now();
                let read_id = Some(ThreadReadId::new());
                let mut snaps = vec![];
                for (mut req, id) in gets.into_iter().zip(ids) {
                    let ctx = req.take_context();
                    let key = F::encode_raw_key_owned(req.take_key(), None);
                    // Keys pass to `tls_collect_query` should be encoded, to get correct keys for
                    // region split. Don't place in loop of `snaps`, otherwise `snap.wait` may run
                    // in another thread, and cause the `thread-local` statistics unstable for test.
                    tls_collect_query(
                        ctx.get_region_id(),
                        ctx.get_peer(),
                        key.as_encoded(),
                        key.as_encoded(),
                        false,
                        QueryKind::Get,
                    );

                    let snap_ctx = SnapContext {
                        pb_ctx: &ctx,
                        read_id: read_id.clone(),
                        ..Default::default()
                    };
                    let snap = Self::with_tls_engine(|engine| Self::snapshot(engine, snap_ctx));
                    snaps.push((id, key, ctx, req, snap));
                }
                Self::with_tls_engine(|engine| engine.release_snapshot());
                let begin_instant = Instant::now();
                for (id, key, mut ctx, mut req, snap) in snaps {
                    let cf = req.take_cf();
                    match snap.await {
                        Ok(snapshot) => {
                            let mut stats = Statistics::default();
                            let buckets = snapshot.ext().get_buckets();
                            let store = RawStore::new(snapshot, api_version);
                            match Self::rawkv_cf(&cf, api_version) {
                                Ok(cf) => {
                                    consumer.consume(
                                        id,
                                        store
                                            .raw_get_key_value(cf, &key, &mut stats)
                                            .map_err(Error::from),
                                        begin_instant,
                                        ctx.take_request_source(),
                                    );
                                    tls_collect_read_flow(
                                        ctx.get_region_id(),
                                        Some(key.as_encoded()),
                                        Some(key.as_encoded()),
                                        &stats,
                                        buckets.as_ref(),
                                    );
                                }
                                Err(e) => {
                                    consumer.consume(
                                        id,
                                        Err(e),
                                        begin_instant,
                                        ctx.take_request_source(),
                                    );
                                }
                            }
                        }
                        Err(e) => {
                            consumer.consume(id, Err(e), begin_instant, ctx.take_request_source());
                        }
                    }
                }

                SCHED_PROCESSING_READ_HISTOGRAM_STATIC
                    .get(CMD)
                    .observe(begin_instant.saturating_elapsed_secs());
                SCHED_HISTOGRAM_VEC_STATIC
                    .get(CMD)
                    .observe(command_duration.saturating_elapsed_secs());
                Ok(())
            }
            .in_resource_metering_tag(resource_tag),
            priority,
            thread_rng().next_u64(),
            group_name,
        );
        async move {
            res.map_err(|_| Error::from(ErrorInner::SchedTooBusy))
                .await?
        }
    }

    /// Get the values of some raw keys in a batch.
    pub fn raw_batch_get(
        &self,
        ctx: Context,
        cf: String,
        keys: Vec<Vec<u8>>,
    ) -> impl Future<Output = Result<Vec<Result<KvPair>>>> {
        const CMD: CommandKind = CommandKind::raw_batch_get;
        let priority = ctx.get_priority();
        let group_name = ctx.get_resource_group_name().as_bytes().to_owned();
        let priority_tag = get_priority_tag(priority);
        let key_ranges = keys.iter().map(|k| (k.clone(), k.clone())).collect();
        let resource_tag = self
            .resource_tag_factory
            .new_tag_with_key_ranges(&ctx, key_ranges);
        let api_version = self.api_version;

        let res = self.read_pool.spawn_handle(
            async move {
                let mut key_ranges = vec![];
                KV_COMMAND_COUNTER_VEC_STATIC.get(CMD).inc();
                SCHED_COMMANDS_PRI_COUNTER_VEC_STATIC
                    .get(priority_tag)
                    .inc();

                Self::check_api_version(api_version, ctx.api_version, CMD, &keys)?;

                let command_duration = tikv_util::time::Instant::now();
                let snap_ctx = SnapContext {
                    pb_ctx: &ctx,
                    ..Default::default()
                };
                let snapshot =
                    Self::with_tls_engine(|engine| Self::snapshot(engine, snap_ctx)).await?;
                let buckets = snapshot.ext().get_buckets();
                let store = RawStore::new(snapshot, api_version);
                {
                    let begin_instant = Instant::now();

                    let cf = Self::rawkv_cf(&cf, api_version)?;
                    // no scan_count for this kind of op.
                    let mut stats = Statistics::default();
                    let result: Vec<Result<KvPair>> = keys
                        .into_iter()
                        .map(|k| {
                            let k = F::encode_raw_key_owned(k, None);
                            let mut s = Statistics::default();
                            let v = store.raw_get_key_value(cf, &k, &mut s).map_err(Error::from);
                            tls_collect_read_flow(
                                ctx.get_region_id(),
                                Some(k.as_encoded()),
                                Some(k.as_encoded()),
                                &s,
                                buckets.as_ref(),
                            );
                            stats.add(&s);
                            key_ranges.push(build_key_range(k.as_encoded(), k.as_encoded(), false));
                            (k, v)
                        })
                        .filter(|&(_, ref v)| !(v.is_ok() && v.as_ref().unwrap().is_none()))
                        .map(|(k, v)| match v {
                            Ok(v) => {
                                let (user_key, _) = F::decode_raw_key_owned(k, false).unwrap();
                                Ok((user_key, v.unwrap()))
                            }
                            Err(v) => Err(v),
                        })
                        .collect();

                    tls_collect_query_batch(
                        ctx.get_region_id(),
                        ctx.get_peer(),
                        key_ranges,
                        QueryKind::Get,
                    );
                    KV_COMMAND_KEYREAD_HISTOGRAM_STATIC
                        .get(CMD)
                        .observe(stats.data.flow_stats.read_keys as f64);
                    SCHED_PROCESSING_READ_HISTOGRAM_STATIC
                        .get(CMD)
                        .observe(begin_instant.saturating_elapsed_secs());
                    SCHED_HISTOGRAM_VEC_STATIC
                        .get(CMD)
                        .observe(command_duration.saturating_elapsed_secs());
                    Ok(result)
                }
            }
            .in_resource_metering_tag(resource_tag),
            priority,
            thread_rng().next_u64(),
            group_name,
        );

        async move {
            res.map_err(|_| Error::from(ErrorInner::SchedTooBusy))
                .await?
        }
    }

    async fn check_causal_ts_flushed(ctx: &mut Context, tag: CommandKind) -> Result<()> {
        if F::TAG == ApiVersion::V2 {
            let snap_ctx = SnapContext {
                pb_ctx: ctx,
                ..Default::default()
            };
            match Self::with_tls_engine(|engine| Self::snapshot(engine, snap_ctx)).await {
                Ok(snapshot) => {
                    SCHED_STAGE_COUNTER_VEC.get(tag).snapshot_ok.inc();
                    if !snapshot.ext().is_max_ts_synced() {
                        return Err(Error::from(txn::Error::from(
                            TxnError::MaxTimestampNotSynced {
                                region_id: ctx.get_region_id(),
                                start_ts: TimeStamp::zero(),
                            },
                        )));
                    }
                    let term = snapshot.ext().get_term();
                    if let Some(term) = term {
                        ctx.set_term(term.get());
                    }
                }
                Err(err) => {
                    SCHED_STAGE_COUNTER_VEC.get(tag).snapshot_err.inc();
                    info!("get snapshot failed"; "tag" => ?tag, "err" => ?err);
                    return Err(err);
                }
            }
        }
        Ok(())
    }

    /// Write a raw key to the storage.
    pub fn raw_put(
        &self,
        mut ctx: Context,
        cf: String,
        key: Vec<u8>,
        value: Vec<u8>,
        ttl: u64,
        callback: Callback<()>,
    ) -> Result<()> {
        const CMD: CommandKind = CommandKind::raw_put;
        let api_version = self.api_version;

        Self::check_api_version(api_version, ctx.api_version, CMD, [&key])?;

        check_key_size!(Some(&key).into_iter(), self.max_key_size, callback);

        if !F::IS_TTL_ENABLED && ttl != 0 {
            return Err(Error::from(ErrorInner::TtlNotEnabled));
        }
        let deadline = Self::get_deadline(&ctx);
        let cf = Self::rawkv_cf(&cf, self.api_version)?;
        let provider = self.causal_ts_provider.clone();
        let engine = self.engine.clone();
        let concurrency_manager = self.concurrency_manager.clone();

        let priority = ctx.get_priority();
        let group_name = ctx.get_resource_group_name().to_owned();
        self.sched_raw_command(&group_name, priority, CMD, async move {
            if let Err(e) = deadline.check() {
                return callback(Err(Error::from(e)));
            }
            let command_duration = tikv_util::time::Instant::now();

            if let Err(e) = Self::check_causal_ts_flushed(&mut ctx, CMD).await {
                return callback(Err(e));
            }

            let key_guard = get_raw_key_guard(&provider, concurrency_manager).await;
            if let Err(e) = key_guard {
                return callback(Err(e));
            }
            let ts = get_causal_ts(&provider).await;
            if let Err(e) = ts {
                return callback(Err(e));
            }
            let raw_value = RawValue {
                user_value: value,
                expire_ts: ttl_to_expire_ts(ttl),
                is_delete: false,
            };
            let m = Modify::Put(
                cf,
                F::encode_raw_key_owned(key, ts.unwrap()),
                F::encode_raw_value_owned(raw_value),
            );

            let mut batch = WriteData::from_modifies(vec![m]);
            batch.set_allowed_on_disk_almost_full();
            let res = kv::write(&engine, &ctx, batch, None);
            callback(
                res.await
                    .unwrap_or_else(|| Err(box_err!("stale command")))
                    .map_err(Error::from),
            );
            KV_COMMAND_COUNTER_VEC_STATIC.get(CMD).inc();
            SCHED_STAGE_COUNTER_VEC.get(CMD).write_finish.inc();
            SCHED_HISTOGRAM_VEC_STATIC
                .get(CMD)
                .observe(command_duration.saturating_elapsed().as_secs_f64());
        })
    }

    fn check_ttl_valid(key_cnt: usize, ttls: &Vec<u64>) -> Result<()> {
        if !F::IS_TTL_ENABLED {
            if ttls.iter().any(|&x| x != 0) {
                return Err(Error::from(ErrorInner::TtlNotEnabled));
            }
        } else if ttls.len() != key_cnt {
            return Err(Error::from(ErrorInner::TtlLenNotEqualsToPairs));
        }
        Ok(())
    }

    fn raw_batch_put_requests_to_modifies(
        cf: CfName,
        pairs: Vec<KvPair>,
        ttls: Vec<u64>,
        ts: Option<TimeStamp>,
    ) -> Vec<Modify> {
        pairs
            .into_iter()
            .zip(ttls)
            .map(|((k, v), ttl)| {
                let raw_value = RawValue {
                    user_value: v,
                    expire_ts: ttl_to_expire_ts(ttl),
                    is_delete: false,
                };
                Modify::Put(
                    cf,
                    F::encode_raw_key_owned(k, ts),
                    F::encode_raw_value_owned(raw_value),
                )
            })
            .collect()
    }

    /// Write some keys to the storage in a batch.
    pub fn raw_batch_put(
        &self,
        mut ctx: Context,
        cf: String,
        pairs: Vec<KvPair>,
        ttls: Vec<u64>,
        callback: Callback<()>,
    ) -> Result<()> {
        const CMD: CommandKind = CommandKind::raw_batch_put;
        Self::check_api_version(
            self.api_version,
            ctx.api_version,
            CMD,
            pairs.iter().map(|(ref k, _)| k),
        )?;

        let cf = Self::rawkv_cf(&cf, self.api_version)?;

        check_key_size!(
            pairs.iter().map(|(ref k, _)| k),
            self.max_key_size,
            callback
        );
        Self::check_ttl_valid(pairs.len(), &ttls)?;

        let provider = self.causal_ts_provider.clone();
        let engine = self.engine.clone();
        let concurrency_manager = self.concurrency_manager.clone();
        let deadline = Self::get_deadline(&ctx);
        let priority = ctx.get_priority();
        let group_name = ctx.get_resource_group_name().to_owned();
        self.sched_raw_command(&group_name, priority, CMD, async move {
            if let Err(e) = deadline.check() {
                return callback(Err(Error::from(e)));
            }
            let command_duration = tikv_util::time::Instant::now();

            if let Err(e) = Self::check_causal_ts_flushed(&mut ctx, CMD).await {
                return callback(Err(e));
            }

            let key_guard = get_raw_key_guard(&provider, concurrency_manager).await;
            if let Err(e) = key_guard {
                return callback(Err(e));
            }
            let ts = get_causal_ts(&provider).await;
            if let Err(e) = ts {
                return callback(Err(e));
            }

            let modifies = Self::raw_batch_put_requests_to_modifies(cf, pairs, ttls, ts.unwrap());
            let mut batch = WriteData::from_modifies(modifies);
            batch.set_allowed_on_disk_almost_full();
            let res = kv::write(&engine, &ctx, batch, None);
            callback(
                res.await
                    .unwrap_or_else(|| Err(box_err!("stale command")))
                    .map_err(Error::from),
            );
            KV_COMMAND_COUNTER_VEC_STATIC.get(CMD).inc();
            SCHED_STAGE_COUNTER_VEC.get(CMD).write_finish.inc();
            SCHED_HISTOGRAM_VEC_STATIC
                .get(CMD)
                .observe(command_duration.saturating_elapsed().as_secs_f64());
        })
    }

    fn raw_delete_request_to_modify(cf: CfName, key: Vec<u8>, ts: Option<TimeStamp>) -> Modify {
        let key = F::encode_raw_key_owned(key, ts);
        match F::TAG {
            ApiVersion::V2 => Modify::Put(cf, key, ApiV2::ENCODED_LOGICAL_DELETE.to_vec()),
            _ => Modify::Delete(cf, key),
        }
    }

    /// Delete a raw key from the storage.
    /// In API V2, data is "logical" deleted, to enable CDC of delete
    /// operations.
    pub fn raw_delete(
        &self,
        mut ctx: Context,
        cf: String,
        key: Vec<u8>,
        callback: Callback<()>,
    ) -> Result<()> {
        const CMD: CommandKind = CommandKind::raw_delete;
        Self::check_api_version(self.api_version, ctx.api_version, CMD, [&key])?;

        check_key_size!(Some(&key).into_iter(), self.max_key_size, callback);
        let cf = Self::rawkv_cf(&cf, self.api_version)?;
        let provider = self.causal_ts_provider.clone();
        let engine = self.engine.clone();
        let concurrency_manager = self.concurrency_manager.clone();
        let deadline = Self::get_deadline(&ctx);
        let priority = ctx.get_priority();
        let group_name = ctx.get_resource_group_name().to_owned();
        self.sched_raw_command(&group_name, priority, CMD, async move {
            if let Err(e) = deadline.check() {
                return callback(Err(Error::from(e)));
            }
            let command_duration = tikv_util::time::Instant::now();

            if let Err(e) = Self::check_causal_ts_flushed(&mut ctx, CMD).await {
                return callback(Err(e));
            }

            let key_guard = get_raw_key_guard(&provider, concurrency_manager).await;
            if let Err(e) = key_guard {
                return callback(Err(e));
            }
            let ts = get_causal_ts(&provider).await;
            if let Err(e) = ts {
                return callback(Err(e));
            }
            let m = Self::raw_delete_request_to_modify(cf, key, ts.unwrap());
            let mut batch = WriteData::from_modifies(vec![m]);
            batch.set_allowed_on_disk_almost_full();
            let res = kv::write(&engine, &ctx, batch, None);
            callback(
                res.await
                    .unwrap_or_else(|| Err(box_err!("stale command")))
                    .map_err(Error::from),
            );
            KV_COMMAND_COUNTER_VEC_STATIC.get(CMD).inc();
            SCHED_STAGE_COUNTER_VEC.get(CMD).write_finish.inc();
            SCHED_HISTOGRAM_VEC_STATIC
                .get(CMD)
                .observe(command_duration.saturating_elapsed().as_secs_f64());
        })
    }

    /// Delete all raw keys in [`start_key`, `end_key`).
    /// Note that in API V2, data is still "physical" deleted, as "logical"
    /// delete for a range will be quite expensive. Notification of range delete
    /// operations will be through a special channel (unimplemented yet).
    pub fn raw_delete_range(
        &self,
        ctx: Context,
        cf: String,
        start_key: Vec<u8>,
        end_key: Vec<u8>,
        callback: Callback<()>,
    ) -> Result<()> {
        const CMD: CommandKind = CommandKind::raw_delete_range;
        check_key_size!([&start_key, &end_key], self.max_key_size, callback);
        Self::check_api_version_ranges(
            self.api_version,
            ctx.api_version,
            CMD,
            [(Some(&start_key), Some(&end_key))],
        )?;

        let cf = Self::rawkv_cf(&cf, self.api_version)?;
        let engine = self.engine.clone();
        let deadline = Self::get_deadline(&ctx);
        let priority = ctx.get_priority();
        let group_name = ctx.get_resource_group_name().to_owned();
        self.sched_raw_command(&group_name, priority, CMD, async move {
            if let Err(e) = deadline.check() {
                return callback(Err(Error::from(e)));
            }
            let command_duration = tikv_util::time::Instant::now();
            let start_key = F::encode_raw_key_owned(start_key, None);
            let end_key = F::encode_raw_key_owned(end_key, None);

            let mut batch =
                WriteData::from_modifies(vec![Modify::DeleteRange(cf, start_key, end_key, false)]);
            batch.set_allowed_on_disk_almost_full();

            // TODO: special notification channel for API V2.
            let res = kv::write(&engine, &ctx, batch, None);
            callback(
                res.await
                    .unwrap_or_else(|| Err(box_err!("stale command")))
                    .map_err(Error::from),
            );
            KV_COMMAND_COUNTER_VEC_STATIC.get(CMD).inc();
            SCHED_STAGE_COUNTER_VEC.get(CMD).write_finish.inc();
            SCHED_HISTOGRAM_VEC_STATIC
                .get(CMD)
                .observe(command_duration.saturating_elapsed().as_secs_f64());
        })
    }

    /// Delete some raw keys in a batch.
    /// In API V2, data is "logical" deleted, to enable CDC of delete
    /// operations.
    pub fn raw_batch_delete(
        &self,
        mut ctx: Context,
        cf: String,
        keys: Vec<Vec<u8>>,
        callback: Callback<()>,
    ) -> Result<()> {
        const CMD: CommandKind = CommandKind::raw_batch_delete;
        Self::check_api_version(self.api_version, ctx.api_version, CMD, &keys)?;

        let cf = Self::rawkv_cf(&cf, self.api_version)?;
        check_key_size!(keys.iter(), self.max_key_size, callback);
        let provider = self.causal_ts_provider.clone();
        let engine = self.engine.clone();
        let concurrency_manager = self.concurrency_manager.clone();
        let deadline = Self::get_deadline(&ctx);
        let priority = ctx.get_priority();
        let group_name = ctx.get_resource_group_name().to_owned();
        self.sched_raw_command(&group_name, priority, CMD, async move {
            if let Err(e) = deadline.check() {
                return callback(Err(Error::from(e)));
            }
            let command_duration = tikv_util::time::Instant::now();

            if let Err(e) = Self::check_causal_ts_flushed(&mut ctx, CMD).await {
                return callback(Err(e));
            }

            let key_guard = get_raw_key_guard(&provider, concurrency_manager).await;
            if let Err(e) = key_guard {
                return callback(Err(e));
            }
            let ts = get_causal_ts(&provider).await;
            if let Err(e) = ts {
                return callback(Err(e));
            }
            let ts = ts.unwrap();
            let modifies: Vec<Modify> = keys
                .into_iter()
                .map(|k| Self::raw_delete_request_to_modify(cf, k, ts))
                .collect();
            let mut batch = WriteData::from_modifies(modifies);
            batch.set_allowed_on_disk_almost_full();
            let res = kv::write(&engine, &ctx, batch, None);
            callback(
                res.await
                    .unwrap_or_else(|| Err(box_err!("stale command")))
                    .map_err(Error::from),
            );
            KV_COMMAND_COUNTER_VEC_STATIC.get(CMD).inc();
            SCHED_STAGE_COUNTER_VEC.get(CMD).write_finish.inc();
            SCHED_HISTOGRAM_VEC_STATIC
                .get(CMD)
                .observe(command_duration.saturating_elapsed().as_secs_f64());
        })
    }

    /// Scan raw keys in a range.
    ///
    /// If `reverse_scan` is false, the range is [`start_key`, `end_key`);
    /// otherwise, the range is [`end_key`, `start_key`) and it scans from
    /// `start_key` and goes backwards. If `end_key` is `None`, it means
    /// unbounded.
    ///
    /// This function scans at most `limit` keys.
    ///
    /// If `key_only` is true, the value
    /// corresponding to the key will not be read out. Only scanned keys will be
    /// returned.
    pub fn raw_scan(
        &self,
        ctx: Context,
        cf: String,
        start_key: Vec<u8>,
        end_key: Option<Vec<u8>>,
        limit: usize,
        key_only: bool,
        reverse_scan: bool,
    ) -> impl Future<Output = Result<Vec<Result<KvPair>>>> {
        const CMD: CommandKind = CommandKind::raw_scan;
        let priority = ctx.get_priority();
        let group_name = ctx.get_resource_group_name().as_bytes().to_owned();
        let priority_tag = get_priority_tag(priority);
        let resource_tag = self.resource_tag_factory.new_tag(&ctx);
        let api_version = self.api_version;

        let res = self.read_pool.spawn_handle(
            async move {
                KV_COMMAND_COUNTER_VEC_STATIC.get(CMD).inc();
                SCHED_COMMANDS_PRI_COUNTER_VEC_STATIC
                    .get(priority_tag)
                    .inc();

                Self::check_api_version_ranges(
                    api_version,
                    ctx.api_version,
                    CMD,
                    [(Some(&start_key), end_key.as_ref())],
                )?;

                let command_duration = tikv_util::time::Instant::now();
                let snap_ctx = SnapContext {
                    pb_ctx: &ctx,
                    ..Default::default()
                };
                let snapshot =
                    Self::with_tls_engine(|engine| Self::snapshot(engine, snap_ctx)).await?;
                let buckets = snapshot.ext().get_buckets();
                let cf = Self::rawkv_cf(&cf, api_version)?;
                {
                    let store = RawStore::new(snapshot, api_version);
                    let begin_instant = Instant::now();

                    let start_key = F::encode_raw_key_owned(start_key, None);
                    let end_key = end_key.map(|k| F::encode_raw_key_owned(k, None));
                    // Keys pass to `tls_collect_query` should be encoded, to get correct keys for
                    // region split.
                    tls_collect_query(
                        ctx.get_region_id(),
                        ctx.get_peer(),
                        start_key.as_encoded(),
                        end_key.as_ref().map(|k| k.as_encoded()).unwrap_or(&vec![]),
                        reverse_scan,
                        QueryKind::Scan,
                    );

                    let mut statistics = Statistics::default();
                    let result = if reverse_scan {
                        store
                            .reverse_raw_scan(
                                cf,
                                &start_key,
                                end_key.as_ref(),
                                limit,
                                &mut statistics,
                                key_only,
                            )
                            .await
                    } else {
                        store
                            .forward_raw_scan(
                                cf,
                                &start_key,
                                end_key.as_ref(),
                                limit,
                                &mut statistics,
                                key_only,
                            )
                            .await
                    }
                    .map(|pairs| {
                        pairs
                            .into_iter()
                            .map(|pair| {
                                pair.map(|(k, v)| {
                                    let (user_key, _) =
                                        F::decode_raw_key_owned(Key::from_encoded(k), true)
                                            .unwrap();
                                    (user_key, v)
                                })
                                .map_err(Error::from)
                            })
                            .collect()
                    })
                    .map_err(Error::from);

                    metrics::tls_collect_read_flow(
                        ctx.get_region_id(),
                        Some(start_key.as_encoded()),
                        end_key.as_ref().map(|k| k.as_encoded().as_slice()),
                        &statistics,
                        buckets.as_ref(),
                    );
                    KV_COMMAND_KEYREAD_HISTOGRAM_STATIC
                        .get(CMD)
                        .observe(statistics.data.flow_stats.read_keys as f64);
                    metrics::tls_collect_scan_details(CMD, &statistics);
                    SCHED_PROCESSING_READ_HISTOGRAM_STATIC
                        .get(CMD)
                        .observe(begin_instant.saturating_elapsed_secs());
                    SCHED_HISTOGRAM_VEC_STATIC
                        .get(CMD)
                        .observe(command_duration.saturating_elapsed_secs());

                    result
                }
            }
            .in_resource_metering_tag(resource_tag),
            priority,
            thread_rng().next_u64(),
            group_name,
        );

        async move {
            res.map_err(|_| Error::from(ErrorInner::SchedTooBusy))
                .await?
        }
    }

    /// Scan raw keys in multiple ranges in a batch.
    pub fn raw_batch_scan(
        &self,
        ctx: Context,
        cf: String,
        mut ranges: Vec<KeyRange>,
        each_limit: usize,
        key_only: bool,
        reverse_scan: bool,
    ) -> impl Future<Output = Result<Vec<Result<KvPair>>>> {
        const CMD: CommandKind = CommandKind::raw_batch_scan;
        let priority = ctx.get_priority();
        let group_name = ctx.get_resource_group_name().as_bytes().to_owned();
        let priority_tag = get_priority_tag(priority);
        let key_ranges = ranges
            .iter()
            .map(|key_range| (key_range.start_key.clone(), key_range.end_key.clone()))
            .collect();
        let resource_tag = self
            .resource_tag_factory
            .new_tag_with_key_ranges(&ctx, key_ranges);
        let api_version = self.api_version;

        let res = self.read_pool.spawn_handle(
            async move {
                KV_COMMAND_COUNTER_VEC_STATIC.get(CMD).inc();
                SCHED_COMMANDS_PRI_COUNTER_VEC_STATIC
                    .get(priority_tag)
                    .inc();

                Self::check_api_version_ranges(
                    api_version,
                    ctx.api_version,
                    CMD,
                    ranges
                        .iter()
                        .map(|range| (Some(range.get_start_key()), Some(range.get_end_key()))),
                )?;

                let command_duration = tikv_util::time::Instant::now();
                let snap_ctx = SnapContext {
                    pb_ctx: &ctx,
                    ..Default::default()
                };
                let snapshot =
                    Self::with_tls_engine(|engine| Self::snapshot(engine, snap_ctx)).await?;
                let buckets = snapshot.ext().get_buckets();
                let cf = Self::rawkv_cf(&cf, api_version)?;
                {
                    let store = RawStore::new(snapshot, api_version);
                    let begin_instant = Instant::now();
                    let mut statistics = Statistics::default();
                    if !Self::check_key_ranges(&ranges, reverse_scan) {
                        return Err(box_err!("Invalid KeyRanges"));
                    };
                    let mut result = Vec::new();
                    let mut key_ranges = vec![];
                    let ranges_len = ranges.len();

                    for i in 0..ranges_len {
                        let start_key = F::encode_raw_key_owned(ranges[i].take_start_key(), None);
                        let end_key = ranges[i].take_end_key();
                        let end_key = if end_key.is_empty() {
                            if i + 1 == ranges_len {
                                None
                            } else {
                                Some(F::encode_raw_key(ranges[i + 1].get_start_key(), None))
                            }
                        } else {
                            Some(F::encode_raw_key_owned(end_key, None))
                        };
                        let mut stats = Statistics::default();
                        let pairs: Vec<Result<KvPair>> = if reverse_scan {
                            store
                                .reverse_raw_scan(
                                    cf,
                                    &start_key,
                                    end_key.as_ref(),
                                    each_limit,
                                    &mut stats,
                                    key_only,
                                )
                                .await
                        } else {
                            store
                                .forward_raw_scan(
                                    cf,
                                    &start_key,
                                    end_key.as_ref(),
                                    each_limit,
                                    &mut stats,
                                    key_only,
                                )
                                .await
                        }
                        .map(|pairs| {
                            pairs
                                .into_iter()
                                .map(|pair| {
                                    pair.map(|(k, v)| {
                                        let (user_key, _) =
                                            F::decode_raw_key_owned(Key::from_encoded(k), true)
                                                .unwrap();
                                        (user_key, v)
                                    })
                                    .map_err(Error::from)
                                })
                                .collect()
                        })
                        .map_err(Error::from)?;

                        key_ranges.push(build_key_range(
                            start_key.as_encoded(),
                            end_key.as_ref().map(|k| k.as_encoded()).unwrap_or(&vec![]),
                            reverse_scan,
                        ));
                        metrics::tls_collect_read_flow(
                            ctx.get_region_id(),
                            Some(start_key.as_encoded()),
                            end_key.as_ref().map(|k| k.as_encoded().as_slice()),
                            &stats,
                            buckets.as_ref(),
                        );
                        statistics.add(&stats);
                        result.extend(pairs.into_iter().map(|res| res.map_err(Error::from)));
                    }

                    tls_collect_query_batch(
                        ctx.get_region_id(),
                        ctx.get_peer(),
                        key_ranges,
                        QueryKind::Scan,
                    );
                    KV_COMMAND_KEYREAD_HISTOGRAM_STATIC
                        .get(CMD)
                        .observe(statistics.data.flow_stats.read_keys as f64);
                    metrics::tls_collect_scan_details(CMD, &statistics);
                    SCHED_PROCESSING_READ_HISTOGRAM_STATIC
                        .get(CMD)
                        .observe(begin_instant.saturating_elapsed_secs());
                    SCHED_HISTOGRAM_VEC_STATIC
                        .get(CMD)
                        .observe(command_duration.saturating_elapsed_secs());
                    Ok(result)
                }
            }
            .in_resource_metering_tag(resource_tag),
            priority,
            thread_rng().next_u64(),
            group_name,
        );

        async move {
            res.map_err(|_| Error::from(ErrorInner::SchedTooBusy))
                .await?
        }
    }

    /// Get the value of a raw key.
    pub fn raw_get_key_ttl(
        &self,
        ctx: Context,
        cf: String,
        key: Vec<u8>,
    ) -> impl Future<Output = Result<Option<u64>>> {
        const CMD: CommandKind = CommandKind::raw_get_key_ttl;
        let priority = ctx.get_priority();
        let group_name = ctx.get_resource_group_name().as_bytes().to_owned();
        let priority_tag = get_priority_tag(priority);
        let resource_tag = self
            .resource_tag_factory
            .new_tag_with_key_ranges(&ctx, vec![(key.clone(), key.clone())]);
        let api_version = self.api_version;

        let res = self.read_pool.spawn_handle(
            async move {
                KV_COMMAND_COUNTER_VEC_STATIC.get(CMD).inc();
                SCHED_COMMANDS_PRI_COUNTER_VEC_STATIC
                    .get(priority_tag)
                    .inc();

                Self::check_api_version(api_version, ctx.api_version, CMD, [&key])?;

                let command_duration = tikv_util::time::Instant::now();
                let snap_ctx = SnapContext {
                    pb_ctx: &ctx,
                    ..Default::default()
                };
                let snapshot =
                    Self::with_tls_engine(|engine| Self::snapshot(engine, snap_ctx)).await?;
                let buckets = snapshot.ext().get_buckets();
                let store = RawStore::new(snapshot, api_version);
                let cf = Self::rawkv_cf(&cf, api_version)?;
                {
                    let begin_instant = Instant::now();
                    let mut stats = Statistics::default();
                    let key = F::encode_raw_key_owned(key, None);
                    // Keys pass to `tls_collect_query` should be encoded, to get correct keys for
                    // region split.
                    tls_collect_query(
                        ctx.get_region_id(),
                        ctx.get_peer(),
                        key.as_encoded(),
                        key.as_encoded(),
                        false,
                        QueryKind::Get,
                    );
                    let r = store
                        .raw_get_key_ttl(cf, &key, &mut stats)
                        .map_err(Error::from);
                    KV_COMMAND_KEYREAD_HISTOGRAM_STATIC.get(CMD).observe(1_f64);
                    tls_collect_read_flow(
                        ctx.get_region_id(),
                        Some(key.as_encoded()),
                        Some(key.as_encoded()),
                        &stats,
                        buckets.as_ref(),
                    );
                    SCHED_PROCESSING_READ_HISTOGRAM_STATIC
                        .get(CMD)
                        .observe(begin_instant.saturating_elapsed_secs());
                    SCHED_HISTOGRAM_VEC_STATIC
                        .get(CMD)
                        .observe(command_duration.saturating_elapsed_secs());
                    r
                }
            }
            .in_resource_metering_tag(resource_tag),
            priority,
            thread_rng().next_u64(),
            group_name,
        );

        async move {
            res.map_err(|_| Error::from(ErrorInner::SchedTooBusy))
                .await?
        }
    }

    pub fn raw_compare_and_swap_atomic(
        &self,
        ctx: Context,
        cf: String,
        key: Vec<u8>,
        previous_value: Option<Vec<u8>>,
        value: Vec<u8>,
        ttl: u64,
        callback: Callback<(Option<Value>, bool)>,
    ) -> Result<()> {
        const CMD: CommandKind = CommandKind::raw_compare_and_swap;
        let api_version = self.api_version;
        Self::check_api_version(api_version, ctx.api_version, CMD, [&key])?;
        let cf = Self::rawkv_cf(&cf, api_version)?;

        if !F::IS_TTL_ENABLED && ttl != 0 {
            return Err(Error::from(ErrorInner::TtlNotEnabled));
        }
        let sched = self.get_scheduler();
        let priority = ctx.get_priority();
        let group_name = ctx.get_resource_group_name().to_owned();
        self.sched_raw_command(&group_name, priority, CMD, async move {
            let key = F::encode_raw_key_owned(key, None);
            let cmd = RawCompareAndSwap::new(cf, key, previous_value, value, ttl, api_version, ctx);
            Self::sched_raw_atomic_command(
                sched,
                cmd,
                Box::new(|res| callback(res.map_err(Error::from))),
            );
        })
    }

    pub fn raw_batch_put_atomic(
        &self,
        ctx: Context,
        cf: String,
        pairs: Vec<KvPair>,
        ttls: Vec<u64>,
        callback: Callback<()>,
    ) -> Result<()> {
        const CMD: CommandKind = CommandKind::raw_atomic_store;
        Self::check_api_version(
            self.api_version,
            ctx.api_version,
            CMD,
            pairs.iter().map(|(ref k, _)| k),
        )?;

        let cf = Self::rawkv_cf(&cf, self.api_version)?;
        Self::check_ttl_valid(pairs.len(), &ttls)?;

        let sched = self.get_scheduler();
        let priority = ctx.get_priority();
        let group_name = ctx.get_resource_group_name().to_owned();
        self.sched_raw_command(&group_name, priority, CMD, async move {
            let modifies = Self::raw_batch_put_requests_to_modifies(cf, pairs, ttls, None);
            let cmd = RawAtomicStore::new(cf, modifies, ctx);
            Self::sched_raw_atomic_command(
                sched,
                cmd,
                Box::new(|res| callback(res.map_err(Error::from))),
            );
        })
    }

    pub fn raw_batch_delete_atomic(
        &self,
        ctx: Context,
        cf: String,
        keys: Vec<Vec<u8>>,
        callback: Callback<()>,
    ) -> Result<()> {
        const CMD: CommandKind = CommandKind::raw_atomic_store;

        Self::check_api_version(self.api_version, ctx.api_version, CMD, &keys)?;
        let cf = Self::rawkv_cf(&cf, self.api_version)?;
        let sched = self.get_scheduler();
        let priority = ctx.get_priority();
        let group_name = ctx.get_resource_group_name().to_owned();
        self.sched_raw_command(&group_name, priority, CMD, async move {
            // Do NOT encode ts here as RawAtomicStore use key to gen lock
            let modifies = keys
                .into_iter()
                .map(|k| Self::raw_delete_request_to_modify(cf, k, None))
                .collect();
            let cmd = RawAtomicStore::new(cf, modifies, ctx);
            Self::sched_raw_atomic_command(
                sched,
                cmd,
                Box::new(|res| callback(res.map_err(Error::from))),
            );
        })
    }

    pub fn raw_checksum(
        &self,
        ctx: Context,
        algorithm: ChecksumAlgorithm,
        mut ranges: Vec<KeyRange>,
    ) -> impl Future<Output = Result<(u64, u64, u64)>> {
        const CMD: CommandKind = CommandKind::raw_checksum;
        let priority = ctx.get_priority();
        let group_name = ctx.get_resource_group_name().as_bytes().to_owned();
        let priority_tag = get_priority_tag(priority);
        let key_ranges = ranges
            .iter()
            .map(|key_range| (key_range.start_key.clone(), key_range.end_key.clone()))
            .collect();
        let resource_tag = self
            .resource_tag_factory
            .new_tag_with_key_ranges(&ctx, key_ranges);
        let api_version = self.api_version;

        let res = self.read_pool.spawn_handle(
            async move {
                KV_COMMAND_COUNTER_VEC_STATIC.get(CMD).inc();
                SCHED_COMMANDS_PRI_COUNTER_VEC_STATIC
                    .get(priority_tag)
                    .inc();

                if algorithm != ChecksumAlgorithm::Crc64Xor {
                    return Err(box_err!("unknown checksum algorithm {:?}", algorithm));
                }

                Self::check_api_version_ranges(
                    api_version,
                    ctx.api_version,
                    CMD,
                    ranges
                        .iter()
                        .map(|range| (Some(range.get_start_key()), Some(range.get_end_key()))),
                )?;
                for range in ranges.iter_mut() {
                    let start_key = F::encode_raw_key_owned(range.take_start_key(), None);
                    let end_key = F::encode_raw_key_owned(range.take_end_key(), None);
                    range.set_start_key(start_key.into_encoded());
                    range.set_end_key(end_key.into_encoded());
                }

                let command_duration = tikv_util::time::Instant::now();
                let snap_ctx = SnapContext {
                    pb_ctx: &ctx,
                    ..Default::default()
                };
                let snapshot =
                    Self::with_tls_engine(|engine| Self::snapshot(engine, snap_ctx)).await?;
                let buckets = snapshot.ext().get_buckets();
                let store = RawStore::new(snapshot, api_version);
                let cf = Self::rawkv_cf("", api_version)?;

                let begin_instant = tikv_util::time::Instant::now();
                let mut stats = Vec::with_capacity(ranges.len());
                let ret = store
                    .raw_checksum_ranges(cf, &ranges, &mut stats)
                    .await
                    .map_err(Error::from);
                stats.iter().zip(ranges.iter()).for_each(|(stats, range)| {
                    tls_collect_read_flow(
                        ctx.get_region_id(),
                        Some(range.get_start_key()),
                        Some(range.get_end_key()),
                        stats,
                        buckets.as_ref(),
                    );
                });
                SCHED_PROCESSING_READ_HISTOGRAM_STATIC
                    .get(CMD)
                    .observe(begin_instant.saturating_elapsed().as_secs_f64());
                SCHED_HISTOGRAM_VEC_STATIC
                    .get(CMD)
                    .observe(command_duration.saturating_elapsed().as_secs_f64());

                ret
            }
            .in_resource_metering_tag(resource_tag),
            priority,
            thread_rng().next_u64(),
            group_name,
        );

        async move {
            res.map_err(|_| Error::from(ErrorInner::SchedTooBusy))
                .await?
        }
    }
}

pub async fn get_raw_key_guard(
    ts_provider: &Option<Arc<CausalTsProviderImpl>>,
    concurrency_manager: ConcurrencyManager,
) -> Result<Option<KeyHandleGuard>> {
    // NOTE: the ts cannot be reused as timestamp of data key.
    // There is a little chance that CDC will acquired a timestamp for resolved-ts
    // just between the get_causal_ts & concurrency_manager.lock_key,
    // which violate the constraint that resolve-ts should not be larger
    // than timestamp of captured data.
    let ts = get_causal_ts(ts_provider).await?;
    if let Some(ts) = ts {
        let raw_key = vec![api_version::api_v2::RAW_KEY_PREFIX];
        // Make keys for locking by RAW_KEY_PREFIX & ts. RAW_KEY_PREFIX to avoid
        // conflict with TiDB & TxnKV keys, and ts to avoid collision with
        // other raw write requests. Ts in lock value to used by CDC which
        // get maximum resolved-ts from concurrency_manager.global_min_lock_ts
        let encode_key = ApiV2::encode_raw_key(&raw_key, Some(ts));
        let key_guard = concurrency_manager.lock_key(&encode_key).await;
        let lock = Lock::new(LockType::Put, raw_key, ts, 0, None, 0.into(), 1, ts);
        key_guard.with_lock(|l| *l = Some(lock));
        Ok(Some(key_guard))
    } else {
        Ok(None)
    }
}

pub async fn get_causal_ts(
    ts_provider: &Option<Arc<CausalTsProviderImpl>>,
) -> Result<Option<TimeStamp>> {
    if let Some(p) = ts_provider {
        match p.async_get_ts().await {
            Ok(ts) => Ok(Some(ts)),
            Err(e) => Err(box_err!("Fail to get ts: {}", e)),
        }
    } else {
        Ok(None)
    }
}

pub struct DynamicConfigs {
    pub pipelined_pessimistic_lock: Arc<AtomicBool>,
    pub in_memory_pessimistic_lock: Arc<AtomicBool>,
    pub wake_up_delay_duration_ms: Arc<AtomicU64>,
}

fn get_priority_tag(priority: CommandPri) -> CommandPriority {
    match priority {
        CommandPri::Low => CommandPriority::low,
        CommandPri::Normal => CommandPriority::normal,
        CommandPri::High => CommandPriority::high,
    }
}

fn prepare_snap_ctx<'a>(
    pb_ctx: &'a Context,
    keys: impl IntoIterator<Item = &'a Key> + Clone,
    start_ts: TimeStamp,
    bypass_locks: &'a TsSet,
    concurrency_manager: &ConcurrencyManager,
    cmd: CommandKind,
) -> Result<SnapContext<'a>> {
    // Update max_ts and check the in-memory lock table before getting the snapshot
    if !pb_ctx.get_stale_read() {
        concurrency_manager.update_max_ts(start_ts);
    }
    fail_point!("before-storage-check-memory-locks");
    let isolation_level = pb_ctx.get_isolation_level();
    if need_check_locks(isolation_level) {
        let begin_instant = Instant::now();
        for key in keys.clone() {
            concurrency_manager
                .read_key_check(key, |lock| {
                    // No need to check access_locks because they are committed which means they
                    // can't be in memory lock table.
                    Lock::check_ts_conflict(
                        Cow::Borrowed(lock),
                        key,
                        start_ts,
                        bypass_locks,
                        isolation_level,
                    )
                })
                .map_err(|e| {
                    CHECK_MEM_LOCK_DURATION_HISTOGRAM_VEC
                        .get(cmd)
                        .locked
                        .observe(begin_instant.saturating_elapsed().as_secs_f64());
                    txn::Error::from_mvcc(e)
                })?;
        }
        CHECK_MEM_LOCK_DURATION_HISTOGRAM_VEC
            .get(cmd)
            .unlocked
            .observe(begin_instant.saturating_elapsed().as_secs_f64());
    }

    let mut snap_ctx = SnapContext {
        pb_ctx,
        start_ts: Some(start_ts),
        ..Default::default()
    };
    if need_check_locks_in_replica_read(pb_ctx) {
        snap_ctx.key_ranges = keys
            .into_iter()
            .map(|k| point_key_range(k.clone()))
            .collect();
    }
    Ok(snap_ctx)
}

pub fn need_check_locks_in_replica_read(ctx: &Context) -> bool {
    ctx.get_replica_read() && ctx.get_isolation_level() == IsolationLevel::Si
}

// checks whether the current isolation level needs to check related locks.
pub fn need_check_locks(iso_level: IsolationLevel) -> bool {
    matches!(iso_level, IsolationLevel::Si | IsolationLevel::RcCheckTs)
}

pub fn point_key_range(key: Key) -> KeyRange {
    let mut end_key = key.as_encoded().to_vec();
    end_key.push(0);
    let end_key = Key::from_encoded(end_key);
    let mut key_range = KeyRange::default();
    key_range.set_start_key(key.into_encoded());
    key_range.set_end_key(end_key.into_encoded());
    key_range
}

/// A builder to build a temporary `Storage<E>`.
///
/// Only used for test purpose.
#[must_use]
pub struct TestStorageBuilder<E: Engine, L: LockManager, F: KvFormat> {
    engine: E,
    config: Config,
    pipelined_pessimistic_lock: Arc<AtomicBool>,
    in_memory_pessimistic_lock: Arc<AtomicBool>,
    wake_up_delay_duration_ms: Arc<AtomicU64>,
    lock_mgr: L,
    resource_tag_factory: ResourceTagFactory,
    _phantom: PhantomData<F>,
}

/// TestStorageBuilder for Api V1
/// To be convenience for test cases unrelated to RawKV.
pub type TestStorageBuilderApiV1<E, L> = TestStorageBuilder<E, L, ApiV1>;

impl<F: KvFormat> TestStorageBuilder<RocksEngine, MockLockManager, F> {
    /// Build `Storage<RocksEngine>`.
    pub fn new(lock_mgr: MockLockManager) -> Self {
        let engine = TestEngineBuilder::new()
            .api_version(F::TAG)
            .build()
            .unwrap();

        Self::from_engine_and_lock_mgr(engine, lock_mgr)
    }
}

/// An `Engine` with `TxnExt`. It is used for test purpose.
#[derive(Clone)]
pub struct TxnTestEngine<E: Engine> {
    engine: E,
    txn_ext: Arc<TxnExt>,
}

impl<E: Engine> Engine for TxnTestEngine<E> {
    type Snap = TxnTestSnapshot<E::Snap>;
    type Local = E::Local;

    fn kv_engine(&self) -> Option<Self::Local> {
        self.engine.kv_engine()
    }

    fn modify_on_kv_engine(
        &self,
        region_modifies: HashMap<u64, Vec<Modify>>,
    ) -> tikv_kv::Result<()> {
        self.engine.modify_on_kv_engine(region_modifies)
    }

    type SnapshotRes = impl Future<Output = tikv_kv::Result<Self::Snap>> + Send;
    fn async_snapshot(&mut self, ctx: SnapContext<'_>) -> Self::SnapshotRes {
        let txn_ext = self.txn_ext.clone();
        let f = self.engine.async_snapshot(ctx);
        async move {
            let snapshot = f.await?;
            Ok(TxnTestSnapshot { snapshot, txn_ext })
        }
    }

    type WriteRes = E::WriteRes;
    fn async_write(
        &self,
        ctx: &Context,
        batch: WriteData,
        subscribed: u8,
        on_applied: Option<OnAppliedCb>,
    ) -> Self::WriteRes {
        self.engine.async_write(ctx, batch, subscribed, on_applied)
    }
}

#[derive(Clone)]
pub struct TxnTestSnapshot<S: Snapshot> {
    snapshot: S,
    txn_ext: Arc<TxnExt>,
}

impl<S: Snapshot> Snapshot for TxnTestSnapshot<S> {
    type Iter = S::Iter;
    type Ext<'a> = TxnTestSnapshotExt<'a> where S: 'a;

    fn get(&self, key: &Key) -> tikv_kv::Result<Option<Value>> {
        self.snapshot.get(key)
    }

    fn get_cf(&self, cf: CfName, key: &Key) -> tikv_kv::Result<Option<Value>> {
        self.snapshot.get_cf(cf, key)
    }

    fn get_cf_opt(
        &self,
        opts: engine_traits::ReadOptions,
        cf: CfName,
        key: &Key,
    ) -> tikv_kv::Result<Option<Value>> {
        self.snapshot.get_cf_opt(opts, cf, key)
    }

    fn iter(
        &self,
        cf: CfName,
        iter_opt: engine_traits::IterOptions,
    ) -> tikv_kv::Result<Self::Iter> {
        self.snapshot.iter(cf, iter_opt)
    }

    fn ext(&self) -> Self::Ext<'_> {
        TxnTestSnapshotExt(&self.txn_ext)
    }
}

pub struct TxnTestSnapshotExt<'a>(&'a Arc<TxnExt>);

impl<'a> SnapshotExt for TxnTestSnapshotExt<'a> {
    fn get_txn_ext(&self) -> Option<&Arc<TxnExt>> {
        Some(self.0)
    }
}

#[derive(Clone)]
struct DummyReporter;

impl FlowStatsReporter for DummyReporter {
    fn report_read_stats(&self, _read_stats: ReadStats) {}
    fn report_write_stats(&self, _write_stats: WriteStats) {}
}

impl<E: Engine, L: LockManager, F: KvFormat> TestStorageBuilder<E, L, F> {
    pub fn from_engine_and_lock_mgr(engine: E, lock_mgr: L) -> Self {
        let mut config = Config::default();
        config.set_api_version(F::TAG);
        Self {
            engine,
            config,
            pipelined_pessimistic_lock: Arc::new(AtomicBool::new(false)),
            in_memory_pessimistic_lock: Arc::new(AtomicBool::new(false)),
            // Make it very large to avoid tests being affected by the delayed-waking-up behavior.
            wake_up_delay_duration_ms: Arc::new(AtomicU64::new(100000)),
            lock_mgr,
            resource_tag_factory: ResourceTagFactory::new_for_test(),
            _phantom: PhantomData,
        }
    }

    /// Customize the config of the `Storage`.
    ///
    /// By default, `Config::default()` will be used.
    pub fn config(mut self, config: Config) -> Self {
        self.config = config;
        self
    }

    pub fn pipelined_pessimistic_lock(self, enabled: bool) -> Self {
        self.pipelined_pessimistic_lock
            .store(enabled, atomic::Ordering::Relaxed);
        self
    }

    pub fn async_apply_prewrite(mut self, enabled: bool) -> Self {
        self.config.enable_async_apply_prewrite = enabled;
        self
    }

    pub fn in_memory_pessimistic_lock(self, enabled: bool) -> Self {
        self.in_memory_pessimistic_lock
            .store(enabled, atomic::Ordering::Relaxed);
        self
    }

    pub fn wake_up_delay_duration(self, duration_ms: u64) -> Self {
        self.wake_up_delay_duration_ms
            .store(duration_ms, Ordering::Relaxed);
        self
    }

    pub fn set_api_version(mut self, api_version: ApiVersion) -> Self {
        self.config.set_api_version(api_version);
        self
    }

    pub fn set_resource_tag_factory(mut self, resource_tag_factory: ResourceTagFactory) -> Self {
        self.resource_tag_factory = resource_tag_factory;
        self
    }

    /// Build a `Storage<E>`.
    pub fn build(self) -> Result<Storage<E, L, F>> {
        let read_pool = build_read_pool_for_test(
            &crate::config::StorageReadPoolConfig::default_for_test(),
            self.engine.clone(),
        );
        let ts_provider = if F::TAG == ApiVersion::V2 {
            let test_provider: causal_ts::CausalTsProviderImpl =
                causal_ts::tests::TestProvider::default().into();
            Some(Arc::new(test_provider))
        } else {
            None
        };

        Storage::from_engine(
            self.engine,
            &self.config,
            ReadPool::from(read_pool).handle(),
            self.lock_mgr,
            ConcurrencyManager::new(1.into()),
            DynamicConfigs {
                pipelined_pessimistic_lock: self.pipelined_pessimistic_lock,
                in_memory_pessimistic_lock: self.in_memory_pessimistic_lock,
                wake_up_delay_duration_ms: self.wake_up_delay_duration_ms,
            },
            Arc::new(FlowController::Singleton(EngineFlowController::empty())),
            DummyReporter,
            self.resource_tag_factory,
            Arc::new(QuotaLimiter::default()),
            latest_feature_gate(),
            ts_provider,
<<<<<<< HEAD
            Some(Arc::new(ResourceController::new("test".to_owned(), false))),
=======
            None,
>>>>>>> 7240e577
        )
    }

    pub fn build_for_txn(self, txn_ext: Arc<TxnExt>) -> Result<Storage<TxnTestEngine<E>, L, F>> {
        let engine = TxnTestEngine {
            engine: self.engine,
            txn_ext,
        };
        let read_pool = build_read_pool_for_test(
            &crate::config::StorageReadPoolConfig::default_for_test(),
            engine.clone(),
        );

        Storage::from_engine(
            engine,
            &self.config,
            ReadPool::from(read_pool).handle(),
            self.lock_mgr,
            ConcurrencyManager::new(1.into()),
            DynamicConfigs {
                pipelined_pessimistic_lock: self.pipelined_pessimistic_lock,
                in_memory_pessimistic_lock: self.in_memory_pessimistic_lock,
                wake_up_delay_duration_ms: self.wake_up_delay_duration_ms,
            },
            Arc::new(FlowController::Singleton(EngineFlowController::empty())),
            DummyReporter,
            ResourceTagFactory::new_for_test(),
            Arc::new(QuotaLimiter::default()),
            latest_feature_gate(),
            None,
            Some(Arc::new(ResourceController::new("test".to_owned(), false))),
        )
    }
}

pub trait ResponseBatchConsumer<ConsumeResponse: Sized>: Send {
    fn consume(
        &self,
        id: u64,
        res: Result<ConsumeResponse>,
        begin: Instant,
        request_source: String,
    );
}

pub mod test_util {
    use std::{
        fmt::Debug,
        sync::{
            mpsc::{channel, Sender},
            Mutex,
        },
    };

    use futures_executor::block_on;
    use kvproto::kvrpcpb::Op;

    use super::*;
    use crate::storage::{
        lock_manager::WaitTimeout,
        txn::commands,
        types::{PessimisticLockKeyResult, PessimisticLockResults},
    };

    pub fn expect_none(x: Option<Value>) {
        assert_eq!(x, None);
    }

    pub fn expect_value(v: Vec<u8>, x: Option<Value>) {
        assert_eq!(x.unwrap(), v);
    }

    pub fn expect_multi_values(v: Vec<Option<KvPair>>, x: Vec<Result<KvPair>>) {
        let x: Vec<Option<KvPair>> = x.into_iter().map(Result::ok).collect();
        assert_eq!(x, v);
    }

    pub fn expect_error<T, F>(err_matcher: F, x: Result<T>)
    where
        F: FnOnce(Error) + Send + 'static,
    {
        match x {
            Err(e) => err_matcher(e),
            _ => panic!("expect result to be an error"),
        }
    }

    pub fn expect_ok_callback<T: Debug>(done: Sender<i32>, id: i32) -> Callback<T> {
        Box::new(move |x: Result<T>| {
            x.unwrap();
            done.send(id).unwrap();
        })
    }

    pub fn expect_fail_callback<T, F>(done: Sender<i32>, id: i32, err_matcher: F) -> Callback<T>
    where
        F: FnOnce(Error) + Send + 'static,
    {
        Box::new(move |x: Result<T>| {
            expect_error(err_matcher, x);
            done.send(id).unwrap();
        })
    }

    pub fn expect_too_busy_callback<T>(done: Sender<i32>, id: i32) -> Callback<T> {
        Box::new(move |x: Result<T>| {
            expect_error(
                |err| match err {
                    Error(box ErrorInner::SchedTooBusy) => {}
                    e => panic!("unexpected error chain: {:?}, expect too busy", e),
                },
                x,
            );
            done.send(id).unwrap();
        })
    }

    pub fn expect_value_callback<T: PartialEq + Debug + Send + 'static>(
        done: Sender<i32>,
        id: i32,
        value: T,
    ) -> Callback<T> {
        Box::new(move |x: Result<T>| {
            assert_eq!(x.unwrap(), value);
            done.send(id).unwrap();
        })
    }

    pub fn expect_value_with_checker_callback<T: 'static>(
        done: Sender<i32>,
        id: i32,
        check: impl FnOnce(T) + Send + 'static,
    ) -> Callback<T> {
        Box::new(move |x: Result<T>| {
            check(x.unwrap());
            done.send(id).unwrap();
        })
    }

    pub fn expect_pessimistic_lock_res_callback(
        done: Sender<i32>,
        pessimistic_lock_res: PessimisticLockResults,
    ) -> Callback<Result<PessimisticLockResults>> {
        fn key_res_matches_ignoring_error_content(
            lhs: &PessimisticLockKeyResult,
            rhs: &PessimisticLockKeyResult,
        ) -> bool {
            match (lhs, rhs) {
                (PessimisticLockKeyResult::Empty, PessimisticLockKeyResult::Empty) => true,
                (PessimisticLockKeyResult::Value(l), PessimisticLockKeyResult::Value(r)) => l == r,
                (
                    PessimisticLockKeyResult::Existence(l),
                    PessimisticLockKeyResult::Existence(r),
                ) => l == r,
                (
                    PessimisticLockKeyResult::LockedWithConflict {
                        value: value1,
                        conflict_ts: ts1,
                    },
                    PessimisticLockKeyResult::LockedWithConflict {
                        value: value2,
                        conflict_ts: ts2,
                    },
                ) => value1 == value2 && ts1 == ts2,
                (PessimisticLockKeyResult::Waiting, PessimisticLockKeyResult::Waiting) => true,
                (PessimisticLockKeyResult::Failed(_), PessimisticLockKeyResult::Failed(_)) => false,
                _ => false,
            }
        }

        Box::new(move |res: Result<Result<PessimisticLockResults>>| {
            let res = res.unwrap().unwrap();
            assert_eq!(
                res.0.len(),
                pessimistic_lock_res.0.len(),
                "pessimistic lock result length not match, expected: {:?}, got: {:?}",
                pessimistic_lock_res,
                res
            );
            for (expected, got) in pessimistic_lock_res.0.iter().zip(res.0.iter()) {
                assert!(
                    key_res_matches_ignoring_error_content(expected, got),
                    "pessimistic lock result not match, expected: {:?}, got: {:?}",
                    pessimistic_lock_res,
                    res
                );
            }
            done.send(0).unwrap();
        })
    }

    pub fn expect_secondary_locks_status_callback(
        done: Sender<i32>,
        secondary_locks_status: SecondaryLocksStatus,
    ) -> Callback<SecondaryLocksStatus> {
        Box::new(move |res: Result<SecondaryLocksStatus>| {
            assert_eq!(res.unwrap(), secondary_locks_status);
            done.send(0).unwrap();
        })
    }

    type PessimisticLockCommand = TypedCommand<Result<PessimisticLockResults>>;

    impl PessimisticLockCommand {
        pub fn allow_lock_with_conflict(mut self, v: bool) -> Self {
            if let Command::AcquirePessimisticLock(commands::AcquirePessimisticLock {
                allow_lock_with_conflict,
                ..
            }) = &mut self.cmd
            {
                *allow_lock_with_conflict = v;
            } else {
                panic!(
                    "expects AcquirePessimisticLock command, got: {:?}",
                    self.cmd
                );
            }
            self
        }

        pub fn lock_wait_timeout(mut self, timeout: Option<WaitTimeout>) -> Self {
            if let Command::AcquirePessimisticLock(commands::AcquirePessimisticLock {
                wait_timeout,
                ..
            }) = &mut self.cmd
            {
                *wait_timeout = timeout;
            } else {
                panic!(
                    "expects AcquirePessimisticLock command, got: {:?}",
                    self.cmd
                );
            }
            self
        }
    }

    pub fn new_acquire_pessimistic_lock_command(
        keys: Vec<(Key, bool)>,
        start_ts: impl Into<TimeStamp>,
        for_update_ts: impl Into<TimeStamp>,
        return_values: bool,
        check_existence: bool,
    ) -> PessimisticLockCommand {
        new_acquire_pessimistic_lock_command_with_pk(
            keys,
            None,
            start_ts,
            for_update_ts,
            return_values,
            check_existence,
        )
    }

    pub fn new_acquire_pessimistic_lock_command_with_pk(
        keys: Vec<(Key, bool)>,
        pk: Option<&[u8]>,
        start_ts: impl Into<TimeStamp>,
        for_update_ts: impl Into<TimeStamp>,
        return_values: bool,
        check_existence: bool,
    ) -> PessimisticLockCommand {
        let primary = pk
            .map(|k| k.to_vec())
            .unwrap_or_else(|| keys[0].0.clone().to_raw().unwrap());
        let for_update_ts: TimeStamp = for_update_ts.into();
        commands::AcquirePessimisticLock::new(
            keys,
            primary,
            start_ts.into(),
            3000,
            false,
            for_update_ts,
            Some(WaitTimeout::Default),
            return_values,
            for_update_ts.next(),
            check_existence,
            false,
            false,
            Context::default(),
        )
    }

    pub fn delete_pessimistic_lock<E: Engine, L: LockManager, F: KvFormat>(
        storage: &Storage<E, L, F>,
        key: Key,
        start_ts: u64,
        for_update_ts: u64,
    ) {
        let (tx, rx) = channel();
        storage
            .sched_txn_command(
                commands::PessimisticRollback::new(
                    vec![key],
                    start_ts.into(),
                    for_update_ts.into(),
                    Context::default(),
                ),
                expect_ok_callback(tx, 0),
            )
            .unwrap();
        rx.recv().unwrap();
    }

    pub struct GetResult {
        id: u64,
        res: Result<Option<Vec<u8>>>,
    }

    #[derive(Clone)]
    pub struct GetConsumer {
        pub data: Arc<Mutex<Vec<GetResult>>>,
    }

    impl GetConsumer {
        pub fn new() -> Self {
            Self {
                data: Arc::new(Mutex::new(vec![])),
            }
        }

        pub fn take_data(self) -> Vec<Result<Option<Vec<u8>>>> {
            let mut data = self.data.lock().unwrap();
            let mut results = std::mem::take(&mut *data);
            results.sort_by_key(|k| k.id);
            results.into_iter().map(|v| v.res).collect()
        }
    }

    impl Default for GetConsumer {
        fn default() -> Self {
            Self::new()
        }
    }

    impl ResponseBatchConsumer<(Option<Vec<u8>>, Statistics)> for GetConsumer {
        fn consume(
            &self,
            id: u64,
            res: Result<(Option<Vec<u8>>, Statistics)>,
            _: tikv_util::time::Instant,
            _source: String,
        ) {
            self.data.lock().unwrap().push(GetResult {
                id,
                res: res.map(|(v, ..)| v),
            });
        }
    }

    impl ResponseBatchConsumer<Option<Vec<u8>>> for GetConsumer {
        fn consume(
            &self,
            id: u64,
            res: Result<Option<Vec<u8>>>,
            _: tikv_util::time::Instant,
            _source: String,
        ) {
            self.data.lock().unwrap().push(GetResult { id, res });
        }
    }

    pub fn latest_feature_gate() -> FeatureGate {
        let feature_gate = FeatureGate::default();
        feature_gate.set_version(env!("CARGO_PKG_VERSION")).unwrap();
        feature_gate
    }

    pub fn must_have_locks<E: Engine, L: LockManager, F: KvFormat>(
        storage: &Storage<E, L, F>,
        ts: u64,
        start_key: &[u8],
        end_key: &[u8],
        expected_locks: &[(
            // key
            &[u8],
            Op,
            // start_ts
            u64,
            // for_update_ts
            u64,
        )],
    ) {
        let locks = block_on(storage.scan_lock(
            Context::default(),
            ts.into(),
            Some(Key::from_raw(start_key)),
            Some(Key::from_raw(end_key)),
            100,
        ))
        .unwrap();
        assert_eq!(
            locks.len(),
            expected_locks.len(),
            "lock count not match, expected: {:?}; got: {:?}",
            expected_locks,
            locks
        );
        for (lock_info, (expected_key, expected_op, expected_start_ts, expected_for_update_ts)) in
            locks.into_iter().zip(expected_locks.iter())
        {
            assert_eq!(lock_info.get_key(), *expected_key);
            assert_eq!(lock_info.get_lock_type(), *expected_op);
            assert_eq!(lock_info.get_lock_version(), *expected_start_ts);
            assert_eq!(lock_info.get_lock_for_update_ts(), *expected_for_update_ts);
        }
    }
}

/// All statistics related to KvGet/KvBatchGet.
#[derive(Debug, Default, Clone)]
pub struct KvGetStatistics {
    pub stats: Statistics,
    pub latency_stats: StageLatencyStats,
}

#[cfg(test)]
mod tests {
    use std::{
        iter::Iterator,
        sync::{
            atomic::{AtomicBool, Ordering},
            mpsc::{channel, Sender},
            Arc,
        },
        thread,
        time::Duration,
    };

    use api_version::{test_kv_format_impl, ApiV2};
    use collections::HashMap;
    use engine_traits::{raw_ttl::ttl_current_ts, CF_LOCK, CF_RAFT, CF_WRITE};
    use error_code::ErrorCodeExt;
    use errors::extract_key_error;
    use futures::executor::block_on;
    use kvproto::{
        kvrpcpb::{Assertion, AssertionLevel, CommandPri, Op, PrewriteRequestPessimisticAction::*},
        metapb::RegionEpoch,
    };
    use parking_lot::Mutex;
    use tikv_util::config::ReadableSize;
    use tracker::INVALID_TRACKER_TOKEN;
    use txn_types::{Mutation, PessimisticLock, WriteType, SHORT_VALUE_MAX_LEN};

    use super::{
        config::EngineType,
        mvcc::tests::{must_unlocked, must_written},
        test_util::*,
        txn::{
            commands::{new_flashback_rollback_lock_cmd, new_flashback_write_cmd},
            FLASHBACK_BATCH_SIZE,
        },
        *,
    };
    use crate::{
        config::TitanDbConfig,
        coprocessor::checksum_crc64_xor,
        storage::{
            config::BlockCacheConfig,
            kv::{
                Error as KvError, ErrorInner as EngineErrorInner, ExpectedWrite, MockEngineBuilder,
            },
            lock_manager::{
                CancellationCallback, DiagnosticContext, KeyLockWaitInfo, LockDigest,
                LockWaitToken, UpdateWaitForEvent, WaitTimeout,
            },
            mvcc::LockType,
            txn::{
                commands,
                commands::{AcquirePessimisticLock, Prewrite},
                tests::must_rollback,
                Error as TxnError, ErrorInner as TxnErrorInner,
            },
            types::{PessimisticLockKeyResult, PessimisticLockResults},
        },
    };

    #[test]
    fn test_prewrite_blocks_read() {
        use kvproto::kvrpcpb::ExtraOp;
        let mut storage = TestStorageBuilderApiV1::new(MockLockManager::new())
            .build()
            .unwrap();

        // We have to do the prewrite manually so that the mem locks don't get released.
        let snapshot = storage.engine.snapshot(Default::default()).unwrap();
        let mutations = vec![Mutation::make_put(Key::from_raw(b"x"), b"z".to_vec())];
        let mut cmd = commands::Prewrite::with_defaults(mutations, vec![1, 2, 3], 10.into());
        if let Command::Prewrite(p) = &mut cmd.cmd {
            p.secondary_keys = Some(vec![]);
        }
        let wr = cmd
            .cmd
            .process_write(
                snapshot,
                commands::WriteContext {
                    lock_mgr: &MockLockManager::new(),
                    concurrency_manager: storage.concurrency_manager.clone(),
                    extra_op: ExtraOp::Noop,
                    statistics: &mut Statistics::default(),
                    async_apply_prewrite: false,
                    raw_ext: None,
                },
            )
            .unwrap();
        assert_eq!(wr.lock_guards.len(), 1);

        let result = block_on(storage.get(Context::default(), Key::from_raw(b"x"), 100.into()));
        assert!(matches!(
            result,
            Err(Error(box ErrorInner::Txn(txn::Error(
                box txn::ErrorInner::Mvcc(mvcc::Error(box mvcc::ErrorInner::KeyIsLocked { .. }))
            ))))
        ));
    }

    #[test]
    fn test_get_put() {
        let storage = TestStorageBuilderApiV1::new(MockLockManager::new())
            .build()
            .unwrap();
        let (tx, rx) = channel();
        expect_none(
            block_on(storage.get(Context::default(), Key::from_raw(b"x"), 100.into()))
                .unwrap()
                .0,
        );
        storage
            .sched_txn_command(
                commands::Prewrite::with_defaults(
                    vec![Mutation::make_put(Key::from_raw(b"x"), b"100".to_vec())],
                    b"x".to_vec(),
                    100.into(),
                ),
                expect_ok_callback(tx.clone(), 1),
            )
            .unwrap();
        rx.recv().unwrap();
        expect_error(
            |e| match e {
                Error(box ErrorInner::Txn(TxnError(box TxnErrorInner::Mvcc(mvcc::Error(
                    box mvcc::ErrorInner::KeyIsLocked { .. },
                ))))) => (),
                e => panic!("unexpected error chain: {:?}", e),
            },
            block_on(storage.get(Context::default(), Key::from_raw(b"x"), 101.into())),
        );
        storage
            .sched_txn_command(
                commands::Commit::new(
                    vec![Key::from_raw(b"x")],
                    100.into(),
                    101.into(),
                    Context::default(),
                ),
                expect_ok_callback(tx, 3),
            )
            .unwrap();
        rx.recv().unwrap();
        expect_none(
            block_on(storage.get(Context::default(), Key::from_raw(b"x"), 100.into()))
                .unwrap()
                .0,
        );
        expect_value(
            b"100".to_vec(),
            block_on(storage.get(Context::default(), Key::from_raw(b"x"), 101.into()))
                .unwrap()
                .0,
        );
    }

    #[test]
    fn test_cf_error() {
        // New engine lacks normal column families.
        let engine = TestEngineBuilder::new()
            .cfs([CF_DEFAULT, "foo"])
            .build()
            .unwrap();
        let storage =
            TestStorageBuilderApiV1::from_engine_and_lock_mgr(engine, MockLockManager::new())
                .build()
                .unwrap();
        let (tx, rx) = channel();
        storage
            .sched_txn_command(
                commands::Prewrite::with_defaults(
                    vec![
                        Mutation::make_put(Key::from_raw(b"a"), b"aa".to_vec()),
                        Mutation::make_put(Key::from_raw(b"b"), b"bb".to_vec()),
                        Mutation::make_put(Key::from_raw(b"c"), b"cc".to_vec()),
                    ],
                    b"a".to_vec(),
                    1.into(),
                ),
                expect_fail_callback(tx, 0, |e| match e {
                    Error(box ErrorInner::Txn(TxnError(box TxnErrorInner::Mvcc(mvcc::Error(
                        box mvcc::ErrorInner::Kv(KvError(box EngineErrorInner::Request(..))),
                    ))))) => {}
                    e => panic!("unexpected error chain: {:?}", e),
                }),
            )
            .unwrap();
        rx.recv().unwrap();
        expect_error(
            |e| match e {
                Error(box ErrorInner::Txn(TxnError(box TxnErrorInner::Mvcc(mvcc::Error(
                    box mvcc::ErrorInner::Kv(KvError(box EngineErrorInner::Request(..))),
                ))))) => (),
                e => panic!("unexpected error chain: {:?}", e),
            },
            block_on(storage.get(Context::default(), Key::from_raw(b"x"), 1.into())),
        );
        expect_error(
            |e| match e {
                Error(box ErrorInner::Txn(TxnError(box TxnErrorInner::Mvcc(mvcc::Error(
                    box mvcc::ErrorInner::Kv(KvError(box EngineErrorInner::Request(..))),
                ))))) => (),
                e => panic!("unexpected error chain: {:?}", e),
            },
            block_on(storage.scan(
                Context::default(),
                Key::from_raw(b"x"),
                None,
                1000,
                0,
                1.into(),
                false,
                false,
            )),
        );
        expect_error(
            |e| match e {
                Error(box ErrorInner::Txn(TxnError(box TxnErrorInner::Mvcc(mvcc::Error(
                    box mvcc::ErrorInner::Kv(KvError(box EngineErrorInner::Request(..))),
                ))))) => (),
                e => panic!("unexpected error chain: {:?}", e),
            },
            block_on(storage.batch_get(
                Context::default(),
                vec![Key::from_raw(b"c"), Key::from_raw(b"d")],
                1.into(),
            )),
        );
        let consumer = GetConsumer::new();
        block_on(storage.batch_get_command(
            vec![create_get_request(b"c", 1), create_get_request(b"d", 1)],
            vec![1, 2],
            vec![INVALID_TRACKER_TOKEN; 2],
            consumer.clone(),
            Instant::now(),
        ))
        .unwrap();
        let data = consumer.take_data();
        for v in data {
            expect_error(
                |e| match e {
                    Error(box ErrorInner::Txn(TxnError(box TxnErrorInner::Mvcc(mvcc::Error(
                        box mvcc::ErrorInner::Kv(KvError(box EngineErrorInner::Request(..))),
                    ))))) => {}
                    e => panic!("unexpected error chain: {:?}", e),
                },
                v,
            );
        }
    }

    #[test]
    fn test_scan() {
        let storage = TestStorageBuilderApiV1::new(MockLockManager::new())
            .build()
            .unwrap();
        let (tx, rx) = channel();
        storage
            .sched_txn_command(
                commands::Prewrite::with_defaults(
                    vec![
                        Mutation::make_put(Key::from_raw(b"a"), b"aa".to_vec()),
                        Mutation::make_put(Key::from_raw(b"b"), b"bb".to_vec()),
                        Mutation::make_put(Key::from_raw(b"c"), b"cc".to_vec()),
                    ],
                    b"a".to_vec(),
                    1.into(),
                ),
                expect_ok_callback(tx.clone(), 0),
            )
            .unwrap();
        rx.recv().unwrap();
        // Forward
        expect_multi_values(
            vec![None, None, None],
            block_on(storage.scan(
                Context::default(),
                Key::from_raw(b"\x00"),
                None,
                1000,
                0,
                5.into(),
                false,
                false,
            ))
            .unwrap(),
        );
        // Backward
        expect_multi_values(
            vec![None, None, None],
            block_on(storage.scan(
                Context::default(),
                Key::from_raw(b"\xff"),
                None,
                1000,
                0,
                5.into(),
                false,
                true,
            ))
            .unwrap(),
        );
        // Forward with bound
        expect_multi_values(
            vec![None, None],
            block_on(storage.scan(
                Context::default(),
                Key::from_raw(b"\x00"),
                Some(Key::from_raw(b"c")),
                1000,
                0,
                5.into(),
                false,
                false,
            ))
            .unwrap(),
        );
        // Backward with bound
        expect_multi_values(
            vec![None, None],
            block_on(storage.scan(
                Context::default(),
                Key::from_raw(b"\xff"),
                Some(Key::from_raw(b"b")),
                1000,
                0,
                5.into(),
                false,
                true,
            ))
            .unwrap(),
        );
        // Forward with limit
        expect_multi_values(
            vec![None, None],
            block_on(storage.scan(
                Context::default(),
                Key::from_raw(b"\x00"),
                None,
                2,
                0,
                5.into(),
                false,
                false,
            ))
            .unwrap(),
        );
        // Backward with limit
        expect_multi_values(
            vec![None, None],
            block_on(storage.scan(
                Context::default(),
                Key::from_raw(b"\xff"),
                None,
                2,
                0,
                5.into(),
                false,
                true,
            ))
            .unwrap(),
        );

        storage
            .sched_txn_command(
                commands::Commit::new(
                    vec![
                        Key::from_raw(b"a"),
                        Key::from_raw(b"b"),
                        Key::from_raw(b"c"),
                    ],
                    1.into(),
                    2.into(),
                    Context::default(),
                ),
                expect_ok_callback(tx, 1),
            )
            .unwrap();
        rx.recv().unwrap();
        // Forward
        expect_multi_values(
            vec![
                Some((b"a".to_vec(), b"aa".to_vec())),
                Some((b"b".to_vec(), b"bb".to_vec())),
                Some((b"c".to_vec(), b"cc".to_vec())),
            ],
            block_on(storage.scan(
                Context::default(),
                Key::from_raw(b"\x00"),
                None,
                1000,
                0,
                5.into(),
                false,
                false,
            ))
            .unwrap(),
        );
        // Backward
        expect_multi_values(
            vec![
                Some((b"c".to_vec(), b"cc".to_vec())),
                Some((b"b".to_vec(), b"bb".to_vec())),
                Some((b"a".to_vec(), b"aa".to_vec())),
            ],
            block_on(storage.scan(
                Context::default(),
                Key::from_raw(b"\xff"),
                None,
                1000,
                0,
                5.into(),
                false,
                true,
            ))
            .unwrap(),
        );
        // Forward with sample step
        expect_multi_values(
            vec![
                Some((b"a".to_vec(), b"aa".to_vec())),
                Some((b"c".to_vec(), b"cc".to_vec())),
            ],
            block_on(storage.scan(
                Context::default(),
                Key::from_raw(b"\x00"),
                None,
                1000,
                2,
                5.into(),
                false,
                false,
            ))
            .unwrap(),
        );
        // Backward with sample step
        expect_multi_values(
            vec![
                Some((b"c".to_vec(), b"cc".to_vec())),
                Some((b"a".to_vec(), b"aa".to_vec())),
            ],
            block_on(storage.scan(
                Context::default(),
                Key::from_raw(b"\xff"),
                None,
                1000,
                2,
                5.into(),
                false,
                true,
            ))
            .unwrap(),
        );
        // Forward with sample step and limit
        expect_multi_values(
            vec![Some((b"a".to_vec(), b"aa".to_vec()))],
            block_on(storage.scan(
                Context::default(),
                Key::from_raw(b"\x00"),
                None,
                1,
                2,
                5.into(),
                false,
                false,
            ))
            .unwrap(),
        );
        // Backward with sample step and limit
        expect_multi_values(
            vec![Some((b"c".to_vec(), b"cc".to_vec()))],
            block_on(storage.scan(
                Context::default(),
                Key::from_raw(b"\xff"),
                None,
                1,
                2,
                5.into(),
                false,
                true,
            ))
            .unwrap(),
        );
        // Forward with bound
        expect_multi_values(
            vec![
                Some((b"a".to_vec(), b"aa".to_vec())),
                Some((b"b".to_vec(), b"bb".to_vec())),
            ],
            block_on(storage.scan(
                Context::default(),
                Key::from_raw(b"\x00"),
                Some(Key::from_raw(b"c")),
                1000,
                0,
                5.into(),
                false,
                false,
            ))
            .unwrap(),
        );
        // Backward with bound
        expect_multi_values(
            vec![
                Some((b"c".to_vec(), b"cc".to_vec())),
                Some((b"b".to_vec(), b"bb".to_vec())),
            ],
            block_on(storage.scan(
                Context::default(),
                Key::from_raw(b"\xff"),
                Some(Key::from_raw(b"b")),
                1000,
                0,
                5.into(),
                false,
                true,
            ))
            .unwrap(),
        );

        // Forward with limit
        expect_multi_values(
            vec![
                Some((b"a".to_vec(), b"aa".to_vec())),
                Some((b"b".to_vec(), b"bb".to_vec())),
            ],
            block_on(storage.scan(
                Context::default(),
                Key::from_raw(b"\x00"),
                None,
                2,
                0,
                5.into(),
                false,
                false,
            ))
            .unwrap(),
        );
        // Backward with limit
        expect_multi_values(
            vec![
                Some((b"c".to_vec(), b"cc".to_vec())),
                Some((b"b".to_vec(), b"bb".to_vec())),
            ],
            block_on(storage.scan(
                Context::default(),
                Key::from_raw(b"\xff"),
                None,
                2,
                0,
                5.into(),
                false,
                true,
            ))
            .unwrap(),
        );
    }

    #[test]
    fn test_scan_with_key_only() {
        let db_config = crate::config::DbConfig {
            titan: TitanDbConfig {
                enabled: true,
                ..Default::default()
            },
            ..Default::default()
        };
        let engine = {
            let path = "".to_owned();
            let cfg_rocksdb = db_config;
            let shared =
                cfg_rocksdb.build_cf_resources(BlockCacheConfig::default().build_shared_cache());
            let cfs_opts = vec![
                (
                    CF_DEFAULT,
                    cfg_rocksdb.defaultcf.build_opt(
                        &shared,
                        None,
                        ApiVersion::V1,
                        EngineType::RaftKv,
                    ),
                ),
                (
                    CF_LOCK,
                    cfg_rocksdb.lockcf.build_opt(&shared, EngineType::RaftKv),
                ),
                (
                    CF_WRITE,
                    cfg_rocksdb
                        .writecf
                        .build_opt(&shared, None, EngineType::RaftKv),
                ),
                (CF_RAFT, cfg_rocksdb.raftcf.build_opt(&shared)),
            ];
            RocksEngine::new(
                &path, None, cfs_opts, None, // io_rate_limiter
            )
        }
        .unwrap();
        let storage =
            TestStorageBuilderApiV1::from_engine_and_lock_mgr(engine, MockLockManager::new())
                .build()
                .unwrap();
        let (tx, rx) = channel();
        storage
            .sched_txn_command(
                commands::Prewrite::with_defaults(
                    vec![
                        Mutation::make_put(Key::from_raw(b"a"), b"aa".to_vec()),
                        Mutation::make_put(Key::from_raw(b"b"), b"bb".to_vec()),
                        Mutation::make_put(Key::from_raw(b"c"), b"cc".to_vec()),
                    ],
                    b"a".to_vec(),
                    1.into(),
                ),
                expect_ok_callback(tx.clone(), 0),
            )
            .unwrap();
        rx.recv().unwrap();
        // Forward
        expect_multi_values(
            vec![None, None, None],
            block_on(storage.scan(
                Context::default(),
                Key::from_raw(b"\x00"),
                None,
                1000,
                0,
                5.into(),
                true,
                false,
            ))
            .unwrap(),
        );
        // Backward
        expect_multi_values(
            vec![None, None, None],
            block_on(storage.scan(
                Context::default(),
                Key::from_raw(b"\xff"),
                None,
                1000,
                0,
                5.into(),
                true,
                true,
            ))
            .unwrap(),
        );
        // Forward with bound
        expect_multi_values(
            vec![None, None],
            block_on(storage.scan(
                Context::default(),
                Key::from_raw(b"\x00"),
                Some(Key::from_raw(b"c")),
                1000,
                0,
                5.into(),
                true,
                false,
            ))
            .unwrap(),
        );
        // Backward with bound
        expect_multi_values(
            vec![None, None],
            block_on(storage.scan(
                Context::default(),
                Key::from_raw(b"\xff"),
                Some(Key::from_raw(b"b")),
                1000,
                0,
                5.into(),
                true,
                true,
            ))
            .unwrap(),
        );
        // Forward with limit
        expect_multi_values(
            vec![None, None],
            block_on(storage.scan(
                Context::default(),
                Key::from_raw(b"\x00"),
                None,
                2,
                0,
                5.into(),
                true,
                false,
            ))
            .unwrap(),
        );
        // Backward with limit
        expect_multi_values(
            vec![None, None],
            block_on(storage.scan(
                Context::default(),
                Key::from_raw(b"\xff"),
                None,
                2,
                0,
                5.into(),
                true,
                true,
            ))
            .unwrap(),
        );

        storage
            .sched_txn_command(
                commands::Commit::new(
                    vec![
                        Key::from_raw(b"a"),
                        Key::from_raw(b"b"),
                        Key::from_raw(b"c"),
                    ],
                    1.into(),
                    2.into(),
                    Context::default(),
                ),
                expect_ok_callback(tx, 1),
            )
            .unwrap();
        rx.recv().unwrap();
        // Forward
        expect_multi_values(
            vec![
                Some((b"a".to_vec(), vec![])),
                Some((b"b".to_vec(), vec![])),
                Some((b"c".to_vec(), vec![])),
            ],
            block_on(storage.scan(
                Context::default(),
                Key::from_raw(b"\x00"),
                None,
                1000,
                0,
                5.into(),
                true,
                false,
            ))
            .unwrap(),
        );
        // Backward
        expect_multi_values(
            vec![
                Some((b"c".to_vec(), vec![])),
                Some((b"b".to_vec(), vec![])),
                Some((b"a".to_vec(), vec![])),
            ],
            block_on(storage.scan(
                Context::default(),
                Key::from_raw(b"\xff"),
                None,
                1000,
                0,
                5.into(),
                true,
                true,
            ))
            .unwrap(),
        );
        // Forward with bound
        expect_multi_values(
            vec![Some((b"a".to_vec(), vec![])), Some((b"b".to_vec(), vec![]))],
            block_on(storage.scan(
                Context::default(),
                Key::from_raw(b"\x00"),
                Some(Key::from_raw(b"c")),
                1000,
                0,
                5.into(),
                true,
                false,
            ))
            .unwrap(),
        );
        // Backward with bound
        expect_multi_values(
            vec![Some((b"c".to_vec(), vec![])), Some((b"b".to_vec(), vec![]))],
            block_on(storage.scan(
                Context::default(),
                Key::from_raw(b"\xff"),
                Some(Key::from_raw(b"b")),
                1000,
                0,
                5.into(),
                true,
                true,
            ))
            .unwrap(),
        );

        // Forward with limit
        expect_multi_values(
            vec![Some((b"a".to_vec(), vec![])), Some((b"b".to_vec(), vec![]))],
            block_on(storage.scan(
                Context::default(),
                Key::from_raw(b"\x00"),
                None,
                2,
                0,
                5.into(),
                true,
                false,
            ))
            .unwrap(),
        );
        // Backward with limit
        expect_multi_values(
            vec![Some((b"c".to_vec(), vec![])), Some((b"b".to_vec(), vec![]))],
            block_on(storage.scan(
                Context::default(),
                Key::from_raw(b"\xff"),
                None,
                2,
                0,
                5.into(),
                true,
                true,
            ))
            .unwrap(),
        );
    }

    #[test]
    fn test_batch_get() {
        let storage = TestStorageBuilderApiV1::new(MockLockManager::new())
            .build()
            .unwrap();
        let (tx, rx) = channel();
        storage
            .sched_txn_command(
                commands::Prewrite::with_defaults(
                    vec![
                        Mutation::make_put(Key::from_raw(b"a"), b"aa".to_vec()),
                        Mutation::make_put(Key::from_raw(b"b"), b"bb".to_vec()),
                        Mutation::make_put(Key::from_raw(b"c"), b"cc".to_vec()),
                    ],
                    b"a".to_vec(),
                    1.into(),
                ),
                expect_ok_callback(tx.clone(), 0),
            )
            .unwrap();
        rx.recv().unwrap();
        expect_multi_values(
            vec![None],
            block_on(storage.batch_get(
                Context::default(),
                vec![Key::from_raw(b"c"), Key::from_raw(b"d")],
                2.into(),
            ))
            .unwrap()
            .0,
        );
        storage
            .sched_txn_command(
                commands::Commit::new(
                    vec![
                        Key::from_raw(b"a"),
                        Key::from_raw(b"b"),
                        Key::from_raw(b"c"),
                    ],
                    1.into(),
                    2.into(),
                    Context::default(),
                ),
                expect_ok_callback(tx, 1),
            )
            .unwrap();
        rx.recv().unwrap();
        expect_multi_values(
            vec![
                Some((b"c".to_vec(), b"cc".to_vec())),
                Some((b"a".to_vec(), b"aa".to_vec())),
                Some((b"b".to_vec(), b"bb".to_vec())),
            ],
            block_on(storage.batch_get(
                Context::default(),
                vec![
                    Key::from_raw(b"c"),
                    Key::from_raw(b"x"),
                    Key::from_raw(b"a"),
                    Key::from_raw(b"b"),
                ],
                5.into(),
            ))
            .unwrap()
            .0,
        );
    }

    fn create_get_request(key: &[u8], start_ts: u64) -> GetRequest {
        let mut req = GetRequest::default();
        req.set_key(key.to_owned());
        req.set_version(start_ts);
        req
    }

    #[test]
    fn test_batch_get_command() {
        let storage = TestStorageBuilderApiV1::new(MockLockManager::new())
            .build()
            .unwrap();
        let (tx, rx) = channel();
        storage
            .sched_txn_command(
                commands::Prewrite::with_defaults(
                    vec![
                        Mutation::make_put(Key::from_raw(b"a"), b"aa".to_vec()),
                        Mutation::make_put(Key::from_raw(b"b"), b"bb".to_vec()),
                        Mutation::make_put(Key::from_raw(b"c"), b"cc".to_vec()),
                    ],
                    b"a".to_vec(),
                    1.into(),
                ),
                expect_ok_callback(tx.clone(), 0),
            )
            .unwrap();
        rx.recv().unwrap();
        let consumer = GetConsumer::new();
        block_on(storage.batch_get_command(
            vec![create_get_request(b"c", 2), create_get_request(b"d", 2)],
            vec![1, 2],
            vec![INVALID_TRACKER_TOKEN; 2],
            consumer.clone(),
            Instant::now(),
        ))
        .unwrap();
        let mut x = consumer.take_data();
        expect_error(
            |e| match e {
                Error(box ErrorInner::Txn(TxnError(box TxnErrorInner::Mvcc(mvcc::Error(
                    box mvcc::ErrorInner::KeyIsLocked(..),
                ))))) => {}
                e => panic!("unexpected error chain: {:?}", e),
            },
            x.remove(0),
        );
        assert_eq!(x.remove(0).unwrap(), None);
        storage
            .sched_txn_command(
                commands::Commit::new(
                    vec![
                        Key::from_raw(b"a"),
                        Key::from_raw(b"b"),
                        Key::from_raw(b"c"),
                    ],
                    1.into(),
                    2.into(),
                    Context::default(),
                ),
                expect_ok_callback(tx, 1),
            )
            .unwrap();
        rx.recv().unwrap();
        let consumer = GetConsumer::new();
        block_on(storage.batch_get_command(
            vec![
                create_get_request(b"c", 5),
                create_get_request(b"x", 5),
                create_get_request(b"a", 5),
                create_get_request(b"b", 5),
            ],
            vec![1, 2, 3, 4],
            vec![INVALID_TRACKER_TOKEN; 4],
            consumer.clone(),
            Instant::now(),
        ))
        .unwrap();

        let x: Vec<Option<Vec<u8>>> = consumer
            .take_data()
            .into_iter()
            .map(|x| x.unwrap())
            .collect();
        assert_eq!(
            x,
            vec![
                Some(b"cc".to_vec()),
                None,
                Some(b"aa".to_vec()),
                Some(b"bb".to_vec())
            ]
        );
    }

    #[test]
    fn test_txn() {
        let storage = TestStorageBuilderApiV1::new(MockLockManager::new())
            .build()
            .unwrap();
        let (tx, rx) = channel();
        storage
            .sched_txn_command(
                commands::Prewrite::with_defaults(
                    vec![Mutation::make_put(Key::from_raw(b"x"), b"100".to_vec())],
                    b"x".to_vec(),
                    100.into(),
                ),
                expect_ok_callback(tx.clone(), 0),
            )
            .unwrap();
        storage
            .sched_txn_command(
                commands::Prewrite::with_defaults(
                    vec![Mutation::make_put(Key::from_raw(b"y"), b"101".to_vec())],
                    b"y".to_vec(),
                    101.into(),
                ),
                expect_ok_callback(tx.clone(), 1),
            )
            .unwrap();
        rx.recv().unwrap();
        rx.recv().unwrap();
        storage
            .sched_txn_command(
                commands::Commit::new(
                    vec![Key::from_raw(b"x")],
                    100.into(),
                    110.into(),
                    Context::default(),
                ),
                expect_value_callback(tx.clone(), 2, TxnStatus::committed(110.into())),
            )
            .unwrap();
        storage
            .sched_txn_command(
                commands::Commit::new(
                    vec![Key::from_raw(b"y")],
                    101.into(),
                    111.into(),
                    Context::default(),
                ),
                expect_value_callback(tx.clone(), 3, TxnStatus::committed(111.into())),
            )
            .unwrap();
        rx.recv().unwrap();
        rx.recv().unwrap();
        expect_value(
            b"100".to_vec(),
            block_on(storage.get(Context::default(), Key::from_raw(b"x"), 120.into()))
                .unwrap()
                .0,
        );
        expect_value(
            b"101".to_vec(),
            block_on(storage.get(Context::default(), Key::from_raw(b"y"), 120.into()))
                .unwrap()
                .0,
        );
        storage
            .sched_txn_command(
                commands::Prewrite::with_defaults(
                    vec![Mutation::make_put(Key::from_raw(b"x"), b"105".to_vec())],
                    b"x".to_vec(),
                    105.into(),
                ),
                expect_fail_callback(tx, 6, |e| match e {
                    Error(box ErrorInner::Txn(TxnError(box TxnErrorInner::Mvcc(mvcc::Error(
                        box mvcc::ErrorInner::WriteConflict { .. },
                    ))))) => (),
                    e => panic!("unexpected error chain: {:?}", e),
                }),
            )
            .unwrap();
        rx.recv().unwrap();
    }

    #[test]
    fn test_sched_too_busy() {
        let config = Config {
            scheduler_pending_write_threshold: ReadableSize(1),
            ..Default::default()
        };
        let storage = TestStorageBuilderApiV1::new(MockLockManager::new())
            .config(config)
            .build()
            .unwrap();
        let (tx, rx) = channel();
        expect_none(
            block_on(storage.get(Context::default(), Key::from_raw(b"x"), 100.into()))
                .unwrap()
                .0,
        );
        storage
            .sched_txn_command::<()>(
                commands::Pause::new(vec![Key::from_raw(b"x")], 1000, Context::default()),
                expect_ok_callback(tx.clone(), 1),
            )
            .unwrap();
        storage
            .sched_txn_command(
                commands::Prewrite::with_defaults(
                    vec![Mutation::make_put(Key::from_raw(b"y"), b"101".to_vec())],
                    b"y".to_vec(),
                    101.into(),
                ),
                expect_too_busy_callback(tx.clone(), 2),
            )
            .unwrap();
        rx.recv().unwrap();
        rx.recv().unwrap();
        storage
            .sched_txn_command(
                commands::Prewrite::with_defaults(
                    vec![Mutation::make_put(Key::from_raw(b"z"), b"102".to_vec())],
                    b"y".to_vec(),
                    102.into(),
                ),
                expect_ok_callback(tx, 3),
            )
            .unwrap();
        rx.recv().unwrap();
    }

    #[test]
    fn test_cleanup() {
        let storage = TestStorageBuilderApiV1::new(MockLockManager::new())
            .build()
            .unwrap();
        let cm = storage.concurrency_manager.clone();
        let (tx, rx) = channel();
        storage
            .sched_txn_command(
                commands::Prewrite::with_defaults(
                    vec![Mutation::make_put(Key::from_raw(b"x"), b"100".to_vec())],
                    b"x".to_vec(),
                    100.into(),
                ),
                expect_ok_callback(tx.clone(), 0),
            )
            .unwrap();
        rx.recv().unwrap();
        storage
            .sched_txn_command(
                commands::Cleanup::new(
                    Key::from_raw(b"x"),
                    100.into(),
                    TimeStamp::zero(),
                    Context::default(),
                ),
                expect_ok_callback(tx, 1),
            )
            .unwrap();
        rx.recv().unwrap();
        assert_eq!(cm.max_ts(), 100.into());
        expect_none(
            block_on(storage.get(Context::default(), Key::from_raw(b"x"), 105.into()))
                .unwrap()
                .0,
        );
    }

    #[test]
    fn test_cleanup_check_ttl() {
        let storage = TestStorageBuilderApiV1::new(MockLockManager::new())
            .build()
            .unwrap();
        let (tx, rx) = channel();

        let ts = TimeStamp::compose;
        storage
            .sched_txn_command(
                commands::Prewrite::with_lock_ttl(
                    vec![Mutation::make_put(Key::from_raw(b"x"), b"110".to_vec())],
                    b"x".to_vec(),
                    ts(110, 0),
                    100,
                ),
                expect_ok_callback(tx.clone(), 0),
            )
            .unwrap();
        rx.recv().unwrap();

        storage
            .sched_txn_command(
                commands::Cleanup::new(
                    Key::from_raw(b"x"),
                    ts(110, 0),
                    ts(120, 0),
                    Context::default(),
                ),
                expect_fail_callback(tx.clone(), 0, |e| match e {
                    Error(box ErrorInner::Txn(TxnError(box TxnErrorInner::Mvcc(mvcc::Error(
                        box mvcc::ErrorInner::KeyIsLocked(info),
                    ))))) => assert_eq!(info.get_lock_ttl(), 100),
                    e => panic!("unexpected error chain: {:?}", e),
                }),
            )
            .unwrap();
        rx.recv().unwrap();

        storage
            .sched_txn_command(
                commands::Cleanup::new(
                    Key::from_raw(b"x"),
                    ts(110, 0),
                    ts(220, 0),
                    Context::default(),
                ),
                expect_ok_callback(tx, 0),
            )
            .unwrap();
        rx.recv().unwrap();
        expect_none(
            block_on(storage.get(Context::default(), Key::from_raw(b"x"), ts(230, 0)))
                .unwrap()
                .0,
        );
    }

    #[test]
    fn test_flashback_to_version() {
        let storage = TestStorageBuilderApiV1::new(MockLockManager::new())
            .build()
            .unwrap();
        let mut ts = TimeStamp::zero();
        let writes = vec![
            // (Mutation, StartTS, CommitTS)
            (
                Mutation::Put((Key::from_raw(b"k"), b"v@1".to_vec()), Assertion::None),
                *ts.incr(),
                *ts.incr(),
            ),
            (
                Mutation::Put((Key::from_raw(b"k"), b"v@3".to_vec()), Assertion::None),
                *ts.incr(),
                *ts.incr(),
            ),
            (
                Mutation::Put((Key::from_raw(b"k"), b"v@5".to_vec()), Assertion::None),
                *ts.incr(),
                *ts.incr(),
            ),
            (
                Mutation::Put((Key::from_raw(b"k"), b"v@7".to_vec()), Assertion::None),
                *ts.incr(),
                *ts.incr(),
            ),
            (
                Mutation::Delete(Key::from_raw(b"k"), Assertion::None),
                *ts.incr(),
                *ts.incr(),
            ),
            (
                Mutation::Put((Key::from_raw(b"k"), b"v@11".to_vec()), Assertion::None),
                *ts.incr(),
                *ts.incr(),
            ),
            // Non-short value
            (
                Mutation::Put(
                    (Key::from_raw(b"k"), vec![b'v'; SHORT_VALUE_MAX_LEN + 1]),
                    Assertion::None,
                ),
                *ts.incr(),
                *ts.incr(),
            ),
        ];
        let (tx, rx) = channel();
        // Prewrite and commit.
        for write in writes.iter() {
            let (key, value) = write.0.clone().into_key_value();
            let start_ts = write.1;
            let commit_ts = write.2;
            storage
                .sched_txn_command(
                    commands::Prewrite::with_defaults(
                        vec![write.0.clone()],
                        key.clone().to_raw().unwrap(),
                        start_ts,
                    ),
                    expect_ok_callback(tx.clone(), 0),
                )
                .unwrap();
            rx.recv().unwrap();
            storage
                .sched_txn_command(
                    commands::Commit::new(
                        vec![key.clone()],
                        start_ts,
                        commit_ts,
                        Context::default(),
                    ),
                    expect_value_callback(tx.clone(), 1, TxnStatus::committed(commit_ts)),
                )
                .unwrap();
            rx.recv().unwrap();
            if let Mutation::Put(..) = write.0 {
                expect_value(
                    value.unwrap(),
                    block_on(storage.get(Context::default(), key.clone(), commit_ts))
                        .unwrap()
                        .0,
                );
            } else {
                expect_none(
                    block_on(storage.get(Context::default(), key, commit_ts))
                        .unwrap()
                        .0,
                );
            }
        }
        // Flashback.
        for write in writes {
            let start_ts = *ts.incr();
            let commit_ts = *ts.incr();
            let (key, value) = write.0.clone().into_key_value();
            // The version we want to flashback to.
            let version = write.2;
            run_flashback_to_version(
                &storage,
                start_ts,
                commit_ts,
                version,
                key.clone(),
                Some(Key::from_raw(b"z")),
            );
            if let Mutation::Put(..) = write.0 {
                expect_value(
                    value.unwrap(),
                    block_on(storage.get(Context::default(), key.clone(), commit_ts))
                        .unwrap()
                        .0,
                );
            } else {
                expect_none(
                    block_on(storage.get(Context::default(), key, commit_ts))
                        .unwrap()
                        .0,
                );
            }
        }
    }

    fn run_flashback_to_version<F: KvFormat>(
        storage: &Storage<RocksEngine, MockLockManager, F>,
        start_ts: TimeStamp,
        commit_ts: TimeStamp,
        version: TimeStamp,
        start_key: Key,
        end_key: Option<Key>,
    ) {
        let (tx, rx) = channel();
        storage
            .sched_txn_command(
                new_flashback_rollback_lock_cmd(
                    start_ts,
                    version,
                    start_key.clone(),
                    end_key.clone(),
                    Context::default(),
                ),
                expect_ok_callback(tx.clone(), 0),
            )
            .unwrap();
        rx.recv().unwrap();
        storage
            .sched_txn_command(
                new_flashback_write_cmd(
                    start_ts,
                    commit_ts,
                    version,
                    start_key,
                    end_key,
                    Context::default(),
                ),
                expect_ok_callback(tx, 1),
            )
            .unwrap();
        rx.recv().unwrap();
    }

    #[test]
    fn test_flashback_to_version_lock() {
        let storage = TestStorageBuilderApiV1::new(MockLockManager::new())
            .build()
            .unwrap();
        let (tx, rx) = channel();
        let mut ts = TimeStamp::zero();
        storage
            .sched_txn_command(
                commands::Prewrite::with_defaults(
                    vec![Mutation::make_put(Key::from_raw(b"k"), b"v@1".to_vec())],
                    b"k".to_vec(),
                    *ts.incr(),
                ),
                expect_ok_callback(tx.clone(), 0),
            )
            .unwrap();
        rx.recv().unwrap();
        storage
            .sched_txn_command(
                commands::Commit::new(
                    vec![Key::from_raw(b"k")],
                    ts,
                    *ts.incr(),
                    Context::default(),
                ),
                expect_value_callback(tx.clone(), 1, TxnStatus::committed(ts)),
            )
            .unwrap();
        rx.recv().unwrap();
        expect_value(
            b"v@1".to_vec(),
            block_on(storage.get(Context::default(), Key::from_raw(b"k"), ts))
                .unwrap()
                .0,
        );
        storage
            .sched_txn_command(
                commands::Prewrite::with_defaults(
                    vec![Mutation::make_put(Key::from_raw(b"k"), b"v@3".to_vec())],
                    b"k".to_vec(),
                    *ts.incr(),
                ),
                expect_ok_callback(tx, 2),
            )
            .unwrap();
        rx.recv().unwrap();
        expect_error(
            |e| match e {
                Error(box ErrorInner::Txn(TxnError(box TxnErrorInner::Mvcc(mvcc::Error(
                    box mvcc::ErrorInner::KeyIsLocked { .. },
                ))))) => (),
                e => panic!("unexpected error chain: {:?}", e),
            },
            block_on(storage.get(Context::default(), Key::from_raw(b"k"), *ts.incr())),
        );

        let start_ts = *ts.incr();
        let commit_ts = *ts.incr();
        run_flashback_to_version(
            &storage,
            start_ts,
            commit_ts,
            2.into(),
            Key::from_raw(b"k"),
            Some(Key::from_raw(b"z")),
        );
        expect_value(
            b"v@1".to_vec(),
            block_on(storage.get(Context::default(), Key::from_raw(b"k"), commit_ts))
                .unwrap()
                .0,
        );
        let start_ts = *ts.incr();
        let commit_ts = *ts.incr();
        run_flashback_to_version(
            &storage,
            start_ts,
            commit_ts,
            1.into(),
            Key::from_raw(b"k"),
            Some(Key::from_raw(b"z")),
        );
        expect_none(
            block_on(storage.get(Context::default(), Key::from_raw(b"k"), commit_ts))
                .unwrap()
                .0,
        );
    }

    #[test]
    fn test_flashback_to_version_in_multi_batch() {
        let storage = TestStorageBuilderApiV1::new(MockLockManager::new())
            .build()
            .unwrap();
        let (tx, rx) = channel();
        let mut ts = TimeStamp::zero();
        // Add (FLASHBACK_BATCH_SIZE * 2) lock records.
        for i in 1..=FLASHBACK_BATCH_SIZE * 2 {
            let start_ts = *ts.incr();
            let key = Key::from_raw(format!("k{}", i).as_bytes());
            storage
                .sched_txn_command(
                    commands::Prewrite::with_defaults(
                        vec![Mutation::make_put(
                            key.clone(),
                            format!("v@{}", i).as_bytes().to_vec(),
                        )],
                        key.to_raw().unwrap(),
                        start_ts,
                    ),
                    expect_ok_callback(tx.clone(), i as i32),
                )
                .unwrap();
            rx.recv().unwrap();
            expect_error(
                |e| match e {
                    Error(box ErrorInner::Txn(TxnError(box TxnErrorInner::Mvcc(mvcc::Error(
                        box mvcc::ErrorInner::KeyIsLocked { .. },
                    ))))) => (),
                    e => panic!("unexpected error chain: {:?}", e),
                },
                block_on(storage.get(Context::default(), key, start_ts)),
            );
        }
        // Add (FLASHBACK_BATCH_SIZE * 2) write records.
        for i in FLASHBACK_BATCH_SIZE * 2 + 1..=FLASHBACK_BATCH_SIZE * 4 {
            let start_ts = *ts.incr();
            let commit_ts = *ts.incr();
            let key = Key::from_raw(format!("k{}", i).as_bytes());
            let value = format!("v@{}", i).as_bytes().to_vec();
            storage
                .sched_txn_command(
                    commands::Prewrite::with_defaults(
                        vec![Mutation::make_put(key.clone(), value.clone())],
                        key.to_raw().unwrap(),
                        start_ts,
                    ),
                    expect_ok_callback(tx.clone(), i as i32),
                )
                .unwrap();
            rx.recv().unwrap();
            storage
                .sched_txn_command(
                    commands::Commit::new(
                        vec![key.clone()],
                        start_ts,
                        commit_ts,
                        Context::default(),
                    ),
                    expect_value_callback(tx.clone(), i as i32, TxnStatus::committed(commit_ts)),
                )
                .unwrap();
            rx.recv().unwrap();
            expect_value(
                value,
                block_on(storage.get(Context::default(), key, commit_ts))
                    .unwrap()
                    .0,
            );
        }
        // Flashback all records multiple times to make sure the flashback operation is
        // idempotent.
        let flashback_start_ts = *ts.incr();
        let flashback_commit_ts = *ts.incr();
        for _ in 0..10 {
            run_flashback_to_version(
                &storage,
                flashback_start_ts,
                flashback_commit_ts,
                TimeStamp::zero(),
                Key::from_raw(b"k"),
                Some(Key::from_raw(b"z")),
            );
            for i in 1..=FLASHBACK_BATCH_SIZE * 4 {
                let key = Key::from_raw(format!("k{}", i).as_bytes());
                expect_none(
                    block_on(storage.get(Context::default(), key, *ts.incr()))
                        .unwrap()
                        .0,
                );
            }
        }
    }

    #[test]
    fn test_flashback_to_version_deleted_key() {
        let storage = TestStorageBuilderApiV1::new(MockLockManager::new())
            .build()
            .unwrap();
        let (tx, rx) = channel();
        let mut ts = TimeStamp::zero();
        let (k, v) = (Key::from_raw(b"k"), b"v".to_vec());
        // Write a key.
        storage
            .sched_txn_command(
                commands::Prewrite::with_defaults(
                    vec![Mutation::make_put(k.clone(), v.clone())],
                    k.as_encoded().to_vec(),
                    *ts.incr(),
                ),
                expect_ok_callback(tx.clone(), 0),
            )
            .unwrap();
        rx.recv().unwrap();
        storage
            .sched_txn_command(
                commands::Commit::new(vec![k.clone()], ts, *ts.incr(), Context::default()),
                expect_value_callback(tx.clone(), 1, TxnStatus::committed(ts)),
            )
            .unwrap();
        rx.recv().unwrap();
        expect_value(
            v,
            block_on(storage.get(Context::default(), k.clone(), ts))
                .unwrap()
                .0,
        );
        // Delete the key.
        storage
            .sched_txn_command(
                commands::Prewrite::with_defaults(
                    vec![Mutation::make_delete(k.clone())],
                    k.as_encoded().to_vec(),
                    *ts.incr(),
                ),
                expect_ok_callback(tx.clone(), 2),
            )
            .unwrap();
        rx.recv().unwrap();
        storage
            .sched_txn_command(
                commands::Commit::new(vec![k.clone()], ts, *ts.incr(), Context::default()),
                expect_value_callback(tx, 3, TxnStatus::committed(ts)),
            )
            .unwrap();
        rx.recv().unwrap();
        expect_none(
            block_on(storage.get(Context::default(), Key::from_raw(b"k"), ts))
                .unwrap()
                .0,
        );
        // Flashback the key.
        let flashback_start_ts = *ts.incr();
        let flashback_commit_ts = *ts.incr();
        run_flashback_to_version(
            &storage,
            flashback_start_ts,
            flashback_commit_ts,
            1.into(),
            Key::from_raw(b"k"),
            Some(Key::from_raw(b"z")),
        );
        expect_none(
            block_on(storage.get(Context::default(), k, flashback_commit_ts))
                .unwrap()
                .0,
        );
    }

    #[test]
    fn test_mvcc_flashback_retry_prepare() {
        let storage = TestStorageBuilderApiV1::new(MockLockManager::new())
            .build()
            .unwrap();
        let (tx, rx) = channel();
        let mut ts = TimeStamp::zero();
        storage
            .sched_txn_command(
                commands::Prewrite::with_defaults(
                    vec![Mutation::make_put(Key::from_raw(b"k"), b"v@1".to_vec())],
                    b"k".to_vec(),
                    *ts.incr(),
                ),
                expect_ok_callback(tx.clone(), 0),
            )
            .unwrap();
        rx.recv().unwrap();
        storage
            .sched_txn_command(
                commands::Commit::new(
                    vec![Key::from_raw(b"k")],
                    ts,
                    *ts.incr(),
                    Context::default(),
                ),
                expect_value_callback(tx.clone(), 1, TxnStatus::committed(ts)),
            )
            .unwrap();
        rx.recv().unwrap();
        expect_value(
            b"v@1".to_vec(),
            block_on(storage.get(Context::default(), Key::from_raw(b"k"), ts))
                .unwrap()
                .0,
        );
        // Try to prepare flashback first.
        let flashback_start_ts = *ts.incr();
        let flashback_commit_ts = *ts.incr();
        storage
            .sched_txn_command(
                new_flashback_rollback_lock_cmd(
                    flashback_start_ts,
                    TimeStamp::zero(),
                    Key::from_raw(b"k"),
                    Some(Key::from_raw(b"z")),
                    Context::default(),
                ),
                expect_ok_callback(tx, 0),
            )
            .unwrap();
        rx.recv().unwrap();
        // Mock the prepare flashback retry.
        run_flashback_to_version(
            &storage,
            flashback_start_ts,
            flashback_commit_ts,
            TimeStamp::zero(),
            Key::from_raw(b"k"),
            Some(Key::from_raw(b"z")),
        );
        expect_none(
            block_on(storage.get(Context::default(), Key::from_raw(b"k"), flashback_commit_ts))
                .unwrap()
                .0,
        );
    }

    #[test]
    fn test_high_priority_get_put() {
        let storage = TestStorageBuilderApiV1::new(MockLockManager::new())
            .build()
            .unwrap();
        let (tx, rx) = channel();
        let mut ctx = Context::default();
        ctx.set_priority(CommandPri::High);
        expect_none(
            block_on(storage.get(ctx, Key::from_raw(b"x"), 100.into()))
                .unwrap()
                .0,
        );
        let mut ctx = Context::default();
        ctx.set_priority(CommandPri::High);
        storage
            .sched_txn_command(
                commands::Prewrite::with_context(
                    vec![Mutation::make_put(Key::from_raw(b"x"), b"100".to_vec())],
                    b"x".to_vec(),
                    100.into(),
                    ctx,
                ),
                expect_ok_callback(tx.clone(), 1),
            )
            .unwrap();
        rx.recv().unwrap();
        let mut ctx = Context::default();
        ctx.set_priority(CommandPri::High);
        storage
            .sched_txn_command(
                commands::Commit::new(vec![Key::from_raw(b"x")], 100.into(), 101.into(), ctx),
                expect_ok_callback(tx, 2),
            )
            .unwrap();
        rx.recv().unwrap();
        let mut ctx = Context::default();
        ctx.set_priority(CommandPri::High);
        expect_none(
            block_on(storage.get(ctx, Key::from_raw(b"x"), 100.into()))
                .unwrap()
                .0,
        );
        let mut ctx = Context::default();
        ctx.set_priority(CommandPri::High);
        expect_value(
            b"100".to_vec(),
            block_on(storage.get(ctx, Key::from_raw(b"x"), 101.into()))
                .unwrap()
                .0,
        );
    }

    #[test]
    fn test_high_priority_no_block() {
        let config = Config {
            scheduler_worker_pool_size: 1,
            ..Default::default()
        };
        let storage = TestStorageBuilderApiV1::new(MockLockManager::new())
            .config(config)
            .build()
            .unwrap();
        let (tx, rx) = channel();
        expect_none(
            block_on(storage.get(Context::default(), Key::from_raw(b"x"), 100.into()))
                .unwrap()
                .0,
        );
        storage
            .sched_txn_command(
                commands::Prewrite::with_defaults(
                    vec![Mutation::make_put(Key::from_raw(b"x"), b"100".to_vec())],
                    b"x".to_vec(),
                    100.into(),
                ),
                expect_ok_callback(tx.clone(), 1),
            )
            .unwrap();
        rx.recv().unwrap();
        storage
            .sched_txn_command(
                commands::Commit::new(
                    vec![Key::from_raw(b"x")],
                    100.into(),
                    101.into(),
                    Context::default(),
                ),
                expect_ok_callback(tx.clone(), 2),
            )
            .unwrap();
        rx.recv().unwrap();

        storage
            .sched_txn_command(
                commands::Pause::new(vec![Key::from_raw(b"y")], 1000, Context::default()),
                expect_ok_callback(tx, 3),
            )
            .unwrap();
        let mut ctx = Context::default();
        ctx.set_priority(CommandPri::High);
        expect_value(
            b"100".to_vec(),
            block_on(storage.get(ctx, Key::from_raw(b"x"), 101.into()))
                .unwrap()
                .0,
        );
        // Command Get with high priority not block by command Pause.
        assert_eq!(rx.recv().unwrap(), 3);
    }

    #[test]
    fn test_delete_range() {
        let storage = TestStorageBuilderApiV1::new(MockLockManager::new())
            .build()
            .unwrap();
        let (tx, rx) = channel();
        // Write x and y.
        storage
            .sched_txn_command(
                commands::Prewrite::with_defaults(
                    vec![
                        Mutation::make_put(Key::from_raw(b"x"), b"100".to_vec()),
                        Mutation::make_put(Key::from_raw(b"y"), b"100".to_vec()),
                        Mutation::make_put(Key::from_raw(b"z"), b"100".to_vec()),
                    ],
                    b"x".to_vec(),
                    100.into(),
                ),
                expect_ok_callback(tx.clone(), 0),
            )
            .unwrap();
        rx.recv().unwrap();
        storage
            .sched_txn_command(
                commands::Commit::new(
                    vec![
                        Key::from_raw(b"x"),
                        Key::from_raw(b"y"),
                        Key::from_raw(b"z"),
                    ],
                    100.into(),
                    101.into(),
                    Context::default(),
                ),
                expect_ok_callback(tx.clone(), 1),
            )
            .unwrap();
        rx.recv().unwrap();
        expect_value(
            b"100".to_vec(),
            block_on(storage.get(Context::default(), Key::from_raw(b"x"), 101.into()))
                .unwrap()
                .0,
        );
        expect_value(
            b"100".to_vec(),
            block_on(storage.get(Context::default(), Key::from_raw(b"y"), 101.into()))
                .unwrap()
                .0,
        );
        expect_value(
            b"100".to_vec(),
            block_on(storage.get(Context::default(), Key::from_raw(b"z"), 101.into()))
                .unwrap()
                .0,
        );

        // Delete range [x, z)
        storage
            .delete_range(
                Context::default(),
                Key::from_raw(b"x"),
                Key::from_raw(b"z"),
                false,
                expect_ok_callback(tx.clone(), 5),
            )
            .unwrap();
        rx.recv().unwrap();
        expect_none(
            block_on(storage.get(Context::default(), Key::from_raw(b"x"), 101.into()))
                .unwrap()
                .0,
        );
        expect_none(
            block_on(storage.get(Context::default(), Key::from_raw(b"y"), 101.into()))
                .unwrap()
                .0,
        );
        expect_value(
            b"100".to_vec(),
            block_on(storage.get(Context::default(), Key::from_raw(b"z"), 101.into()))
                .unwrap()
                .0,
        );

        storage
            .delete_range(
                Context::default(),
                Key::from_raw(b""),
                Key::from_raw(&[255]),
                false,
                expect_ok_callback(tx, 9),
            )
            .unwrap();
        rx.recv().unwrap();
        expect_none(
            block_on(storage.get(Context::default(), Key::from_raw(b"z"), 101.into()))
                .unwrap()
                .0,
        );
    }

    #[test]
    fn test_raw_get_put() {
        test_kv_format_impl!(test_raw_get_put_impl);
    }

    fn test_raw_get_put_impl<F: KvFormat>() {
        let storage = TestStorageBuilder::<_, _, F>::new(MockLockManager::new())
            .build()
            .unwrap();
        let (tx, rx) = channel();
        let ctx = Context {
            api_version: F::CLIENT_TAG,
            ..Default::default()
        };

        let test_data = vec![
            (b"r\0a".to_vec(), b"aa".to_vec()),
            (b"r\0b".to_vec(), b"bb".to_vec()),
            (b"r\0c".to_vec(), b"cc".to_vec()),
            (b"r\0d".to_vec(), b"dd".to_vec()),
            (b"r\0e".to_vec(), b"ee".to_vec()),
            (b"r\0f".to_vec(), b"ff".to_vec()),
        ];

        // Write key-value pairs one by one
        for &(ref key, ref value) in &test_data {
            storage
                .raw_put(
                    ctx.clone(),
                    "".to_string(),
                    key.clone(),
                    value.clone(),
                    0,
                    expect_ok_callback(tx.clone(), 0),
                )
                .unwrap();
            rx.recv().unwrap();
        }

        for (k, v) in test_data {
            expect_value(
                v,
                block_on(storage.raw_get(ctx.clone(), "".to_string(), k)).unwrap(),
            );
        }
        thread::sleep(Duration::from_millis(100));
        assert!(
            storage
                .get_concurrency_manager()
                .global_min_lock_ts()
                .is_none()
        );
    }

    #[test]
    fn test_raw_checksum() {
        test_kv_format_impl!(test_raw_checksum_impl);
    }

    fn test_raw_checksum_impl<F: KvFormat>() {
        let storage = TestStorageBuilder::<_, _, F>::new(MockLockManager::new())
            .build()
            .unwrap();
        let (tx, rx) = channel();
        let ctx = Context {
            api_version: F::CLIENT_TAG,
            ..Default::default()
        };

        let test_data = vec![
            (b"r\0a".to_vec(), b"aa".to_vec()),
            (b"r\0b".to_vec(), b"bb".to_vec()),
            (b"r\0c".to_vec(), b"cc".to_vec()),
            (b"r\0d".to_vec(), b"dd".to_vec()),
            (b"r\0e".to_vec(), b"ee".to_vec()),
            (b"r\0f".to_vec(), b"ff".to_vec()),
        ];

        let digest = crc64fast::Digest::new();
        let mut checksum: u64 = 0;
        let mut total_kvs: u64 = 0;
        let mut total_bytes: u64 = 0;
        let mut is_first = true;
        // Write key-value pairs one by one
        for &(ref key, ref value) in &test_data {
            storage
                .raw_put(
                    ctx.clone(),
                    "".to_string(),
                    key.clone(),
                    value.clone(),
                    0,
                    expect_ok_callback(tx.clone(), 0),
                )
                .unwrap();
            // start key is set to b"r\0a\0", if raw_checksum does not encode the key,
            // first key will be included in checksum. This is for testing issue #12950.
            if !is_first {
                total_kvs += 1;
                total_bytes += (key.len() + value.len()) as u64;
                checksum = checksum_crc64_xor(checksum, digest.clone(), key, value);
            }
            is_first = false;
            rx.recv().unwrap();
        }
        let mut range = KeyRange::default();
        range.set_start_key(b"r\0a\0".to_vec());
        range.set_end_key(b"r\0z".to_vec());
        assert_eq!(
            (checksum, total_kvs, total_bytes),
            block_on(storage.raw_checksum(ctx, ChecksumAlgorithm::Crc64Xor, vec![range])).unwrap(),
        );
    }

    #[test]
    fn test_raw_v2_multi_versions() {
        // Test update on the same key to verify multi-versions implementation of RawKV
        // V2.
        let test_data = vec![
            Some(b"v1".to_vec()),
            Some(b"v2".to_vec()),
            None,
            Some(b"".to_vec()),
            Some(b"v3".to_vec()),
        ];
        let k = b"r\0k".to_vec();

        let storage = TestStorageBuilder::<_, _, ApiV2>::new(MockLockManager::new())
            .build()
            .unwrap();
        let (tx, rx) = channel();
        let ctx = Context {
            api_version: ApiVersion::V2,
            ..Default::default()
        };

        let last_data = test_data
            .last()
            .unwrap()
            .as_ref()
            .map(|x| (k.clone(), x.clone()));
        for v in test_data {
            if let Some(v) = v {
                storage
                    .raw_put(
                        ctx.clone(),
                        "".to_string(),
                        k.clone(),
                        v.clone(),
                        0,
                        expect_ok_callback(tx.clone(), 0),
                    )
                    .unwrap();
                rx.recv().unwrap();

                expect_value(
                    v.clone(),
                    block_on(storage.raw_get(ctx.clone(), "".to_string(), k.clone())).unwrap(),
                );
            } else {
                storage
                    .raw_delete(
                        ctx.clone(),
                        "".to_string(),
                        k.clone(),
                        expect_ok_callback(tx.clone(), 1),
                    )
                    .unwrap();
                rx.recv().unwrap();

                expect_none(
                    block_on(storage.raw_get(ctx.clone(), "".to_string(), k.clone())).unwrap(),
                );
            }
        }
        // Verify by `raw_scan`. As `raw_scan` will check timestamp in keys.
        expect_multi_values(
            vec![last_data],
            block_on(storage.raw_scan(
                ctx,
                "".to_string(),
                b"r".to_vec(),
                Some(b"rz".to_vec()),
                20,
                false,
                false,
            ))
            .unwrap(),
        );
    }

    #[test]
    fn test_raw_delete() {
        test_kv_format_impl!(test_raw_delete_impl);
    }

    fn test_raw_delete_impl<F: KvFormat>() {
        let storage = TestStorageBuilder::<_, _, F>::new(MockLockManager::new())
            .build()
            .unwrap();
        let (tx, rx) = channel();
        let ctx = Context {
            api_version: F::CLIENT_TAG,
            ..Default::default()
        };

        let test_data = [
            (b"r\0a", b"001"),
            (b"r\0b", b"002"),
            (b"r\0c", b"003"),
            (b"r\0d", b"004"),
            (b"r\0e", b"005"),
        ];

        // Write some key-value pairs to the db
        for kv in &test_data {
            storage
                .raw_put(
                    ctx.clone(),
                    "".to_string(),
                    kv.0.to_vec(),
                    kv.1.to_vec(),
                    if !F::IS_TTL_ENABLED { 0 } else { 30 },
                    expect_ok_callback(tx.clone(), 0),
                )
                .unwrap();
            rx.recv().unwrap();
        }

        expect_value(
            b"004".to_vec(),
            block_on(storage.raw_get(ctx.clone(), "".to_string(), b"r\0d".to_vec())).unwrap(),
        );

        // Delete "a"
        storage
            .raw_delete(
                ctx.clone(),
                "".to_string(),
                b"r\0a".to_vec(),
                expect_ok_callback(tx.clone(), 1),
            )
            .unwrap();
        rx.recv().unwrap();
        thread::sleep(Duration::from_millis(100));
        assert!(
            storage
                .get_concurrency_manager()
                .global_min_lock_ts()
                .is_none()
        );

        // Assert key "a" has gone
        expect_none(
            block_on(storage.raw_get(ctx.clone(), "".to_string(), b"r\0a".to_vec())).unwrap(),
        );

        // Delete all
        for kv in &test_data {
            storage
                .raw_delete(
                    ctx.clone(),
                    "".to_string(),
                    kv.0.to_vec(),
                    expect_ok_callback(tx.clone(), 1),
                )
                .unwrap();
            rx.recv().unwrap();
        }
        thread::sleep(Duration::from_millis(100));
        assert!(
            storage
                .get_concurrency_manager()
                .global_min_lock_ts()
                .is_none()
        );

        // Assert now no key remains
        for kv in &test_data {
            expect_none(
                block_on(storage.raw_get(ctx.clone(), "".to_string(), kv.0.to_vec())).unwrap(),
            );
        }
    }

    #[test]
    fn test_raw_delete_range() {
        test_kv_format_impl!(test_raw_delete_range_impl);
    }

    fn test_raw_delete_range_impl<F: KvFormat>() {
        let storage = TestStorageBuilder::<_, _, F>::new(MockLockManager::new())
            .build()
            .unwrap();
        let (tx, rx) = channel();
        let ctx = Context {
            api_version: F::CLIENT_TAG,
            ..Default::default()
        };

        let test_data = [
            (b"r\0a", b"001"),
            (b"r\0b", b"002"),
            (b"r\0c", b"003"),
            (b"r\0d", b"004"),
            (b"r\0e", b"005"),
        ];

        // Write some key-value pairs to the db
        for kv in &test_data {
            storage
                .raw_put(
                    ctx.clone(),
                    "".to_string(),
                    kv.0.to_vec(),
                    kv.1.to_vec(),
                    0,
                    expect_ok_callback(tx.clone(), 0),
                )
                .unwrap();
            rx.recv().unwrap();
        }

        expect_value(
            b"004".to_vec(),
            block_on(storage.raw_get(ctx.clone(), "".to_string(), b"r\0d".to_vec())).unwrap(),
        );

        // Delete ["d", "e")
        storage
            .raw_delete_range(
                ctx.clone(),
                "".to_string(),
                b"r\0d".to_vec(),
                b"r\0e".to_vec(),
                expect_ok_callback(tx.clone(), 1),
            )
            .unwrap();
        rx.recv().unwrap();

        // Assert key "d" has gone
        expect_value(
            b"003".to_vec(),
            block_on(storage.raw_get(ctx.clone(), "".to_string(), b"r\0c".to_vec())).unwrap(),
        );
        expect_none(
            block_on(storage.raw_get(ctx.clone(), "".to_string(), b"r\0d".to_vec())).unwrap(),
        );
        expect_value(
            b"005".to_vec(),
            block_on(storage.raw_get(ctx.clone(), "".to_string(), b"r\0e".to_vec())).unwrap(),
        );

        // Delete ["aa", "ab")
        storage
            .raw_delete_range(
                ctx.clone(),
                "".to_string(),
                b"r\0aa".to_vec(),
                b"r\0ab".to_vec(),
                expect_ok_callback(tx.clone(), 2),
            )
            .unwrap();
        rx.recv().unwrap();

        // Assert nothing happened
        expect_value(
            b"001".to_vec(),
            block_on(storage.raw_get(ctx.clone(), "".to_string(), b"r\0a".to_vec())).unwrap(),
        );
        expect_value(
            b"002".to_vec(),
            block_on(storage.raw_get(ctx.clone(), "".to_string(), b"r\0b".to_vec())).unwrap(),
        );

        // Delete all
        storage
            .raw_delete_range(
                ctx.clone(),
                "".to_string(),
                b"r\0a".to_vec(),
                b"r\0z".to_vec(),
                expect_ok_callback(tx, 3),
            )
            .unwrap();
        rx.recv().unwrap();

        // Assert now no key remains
        for kv in &test_data {
            expect_none(
                block_on(storage.raw_get(ctx.clone(), "".to_string(), kv.0.to_vec())).unwrap(),
            );
        }
    }

    #[test]
    fn test_raw_batch_put() {
        for for_cas in vec![false, true].into_iter() {
            test_kv_format_impl!(test_raw_batch_put_impl(for_cas));
        }
    }

    fn run_raw_batch_put<F: KvFormat>(
        for_cas: bool,
        storage: &Storage<RocksEngine, MockLockManager, F>,
        ctx: Context,
        kvpairs: Vec<KvPair>,
        ttls: Vec<u64>,
        cb: Callback<()>,
    ) -> Result<()> {
        if for_cas {
            storage.raw_batch_put_atomic(ctx, "".to_string(), kvpairs, ttls, cb)
        } else {
            storage.raw_batch_put(ctx, "".to_string(), kvpairs, ttls, cb)
        }
    }

    fn test_raw_batch_put_impl<F: KvFormat>(for_cas: bool) {
        let storage = TestStorageBuilder::<_, _, F>::new(MockLockManager::new())
            .build()
            .unwrap();
        let (tx, rx) = channel();
        let ctx = Context {
            api_version: F::CLIENT_TAG,
            ..Default::default()
        };

        let empty_key = if F::TAG == ApiVersion::V2 {
            b"r".to_vec()
        } else {
            b"".to_vec()
        };
        let test_data = vec![
            (empty_key.clone(), b"ff".to_vec(), 10), // empty key
            (b"r\0a".to_vec(), b"aa".to_vec(), 10),
            (b"r\0b".to_vec(), b"bb".to_vec(), 20),
            (b"r\0c".to_vec(), b"cc".to_vec(), 30),
            (b"r\0d".to_vec(), b"dd".to_vec(), 0),
            (b"r\0e".to_vec(), b"ee".to_vec(), 40),
            (b"r\0g".to_vec(), b"".to_vec(), 50), // empty value
        ];

        let kvpairs = test_data
            .clone()
            .into_iter()
            .map(|(key, value, _)| (key, value))
            .collect();
        let ttls = if F::IS_TTL_ENABLED {
            test_data
                .clone()
                .into_iter()
                .map(|(_, _, ttl)| ttl)
                .collect()
        } else {
            vec![0; test_data.len()]
        };
        // Write key-value pairs in a batch
        run_raw_batch_put(
            for_cas,
            &storage,
            ctx.clone(),
            kvpairs,
            ttls,
            expect_ok_callback(tx, 0),
        )
        .unwrap();
        rx.recv().unwrap();
        thread::sleep(Duration::from_millis(100));
        assert!(
            storage
                .get_concurrency_manager()
                .global_min_lock_ts()
                .is_none()
        );

        // Verify pairs one by one
        for (key, val, _) in &test_data {
            expect_value(
                val.to_vec(),
                block_on(storage.raw_get(ctx.clone(), "".to_string(), key.to_vec())).unwrap(),
            );
        }
        // Verify by `raw_scan`. As `raw_scan` will check timestamp in keys.
        let expected = test_data
            .iter()
            .map(|(k, v, _)| Some((k.clone(), v.clone())))
            .collect();
        expect_multi_values(
            expected,
            block_on(storage.raw_scan(
                ctx,
                "".to_string(),
                empty_key,
                Some(b"rz".to_vec()),
                20,
                false,
                false,
            ))
            .unwrap(),
        );
    }

    #[test]
    fn test_raw_batch_get() {
        test_kv_format_impl!(test_raw_batch_get_impl);
    }

    fn test_raw_batch_get_impl<F: KvFormat>() {
        let storage = TestStorageBuilder::<_, _, F>::new(MockLockManager::new())
            .build()
            .unwrap();
        let (tx, rx) = channel();
        let ctx = Context {
            api_version: F::CLIENT_TAG,
            ..Default::default()
        };

        let test_data = vec![
            (b"r\0a".to_vec(), b"aa".to_vec()),
            (b"r\0b".to_vec(), b"bb".to_vec()),
            (b"r\0c".to_vec(), b"cc".to_vec()),
            (b"r\0d".to_vec(), b"dd".to_vec()),
            (b"r\0e".to_vec(), b"ee".to_vec()),
        ];

        // Write key-value pairs one by one
        for &(ref key, ref value) in &test_data {
            storage
                .raw_put(
                    ctx.clone(),
                    "".to_string(),
                    key.clone(),
                    value.clone(),
                    0,
                    expect_ok_callback(tx.clone(), 0),
                )
                .unwrap();
            rx.recv().unwrap();
        }

        // Verify pairs in a batch
        let keys = test_data.iter().map(|&(ref k, _)| k.clone()).collect();
        let results = test_data.into_iter().map(|(k, v)| Some((k, v))).collect();
        expect_multi_values(
            results,
            block_on(storage.raw_batch_get(ctx, "".to_string(), keys)).unwrap(),
        );
    }

    #[test]
    fn test_raw_batch_get_command() {
        test_kv_format_impl!(test_raw_batch_get_command_impl);
    }

    fn test_raw_batch_get_command_impl<F: KvFormat>() {
        let storage = TestStorageBuilder::<_, _, F>::new(MockLockManager::new())
            .build()
            .unwrap();
        let (tx, rx) = channel();
        let ctx = Context {
            api_version: F::CLIENT_TAG,
            ..Default::default()
        };

        let test_data = vec![
            (b"r\0a".to_vec(), b"aa".to_vec()),
            (b"r\0b".to_vec(), b"bb".to_vec()),
            (b"r\0c".to_vec(), b"cc".to_vec()),
            (b"r\0d".to_vec(), b"dd".to_vec()),
            (b"r\0e".to_vec(), b"ee".to_vec()),
        ];

        // Write key-value pairs one by one
        for &(ref key, ref value) in &test_data {
            storage
                .raw_put(
                    ctx.clone(),
                    "".to_string(),
                    key.clone(),
                    value.clone(),
                    0,
                    expect_ok_callback(tx.clone(), 0),
                )
                .unwrap();
            rx.recv().unwrap();
        }

        // Verify pairs in a batch
        let mut ids = vec![];
        let cmds = test_data
            .iter()
            .map(|&(ref k, _)| {
                let mut req = RawGetRequest::default();
                req.set_context(ctx.clone());
                req.set_key(k.clone());
                ids.push(ids.len() as u64);
                req
            })
            .collect();
        let results: Vec<Option<Vec<u8>>> = test_data.into_iter().map(|(_, v)| Some(v)).collect();
        let consumer = GetConsumer::new();
        block_on(storage.raw_batch_get_command(cmds, ids, consumer.clone())).unwrap();
        let x: Vec<Option<Vec<u8>>> = consumer
            .take_data()
            .into_iter()
            .map(|x| x.unwrap())
            .collect();
        assert_eq!(x, results);
    }

    #[test]
    fn test_raw_batch_delete() {
        for for_cas in vec![false, true].into_iter() {
            test_kv_format_impl!(test_raw_batch_delete_impl(for_cas));
        }
    }

    fn run_raw_batch_delete<F: KvFormat>(
        for_cas: bool,
        storage: &Storage<RocksEngine, MockLockManager, F>,
        ctx: Context,
        keys: Vec<Vec<u8>>,
        cb: Callback<()>,
    ) -> Result<()> {
        if for_cas {
            storage.raw_batch_delete_atomic(ctx, "".to_string(), keys, cb)
        } else {
            storage.raw_batch_delete(ctx, "".to_string(), keys, cb)
        }
    }

    fn test_raw_batch_delete_impl<F: KvFormat>(for_cas: bool) {
        let storage = TestStorageBuilder::<_, _, F>::new(MockLockManager::new())
            .build()
            .unwrap();
        let (tx, rx) = channel();
        let ctx = Context {
            api_version: F::CLIENT_TAG,
            ..Default::default()
        };

        let test_data = vec![
            (b"r\0a".to_vec(), b"aa".to_vec()),
            (b"r\0b".to_vec(), b"bb".to_vec()),
            (b"r\0c".to_vec(), b"cc".to_vec()),
            (b"r\0d".to_vec(), b"dd".to_vec()),
            (b"r\0e".to_vec(), b"ee".to_vec()),
        ];

        // Write key-value pairs in batch
        run_raw_batch_put(
            for_cas,
            &storage,
            ctx.clone(),
            test_data.clone(),
            vec![0; test_data.len()],
            expect_ok_callback(tx.clone(), 0),
        )
        .unwrap();
        rx.recv().unwrap();

        // Verify pairs exist
        let keys = test_data.iter().map(|&(ref k, _)| k.clone()).collect();
        let results = test_data
            .iter()
            .map(|&(ref k, ref v)| Some((k.clone(), v.clone())))
            .collect();
        expect_multi_values(
            results,
            block_on(storage.raw_batch_get(ctx.clone(), "".to_string(), keys)).unwrap(),
        );

        // Delete ["b", "d"]
        run_raw_batch_delete(
            for_cas,
            &storage,
            ctx.clone(),
            vec![b"r\0b".to_vec(), b"r\0d".to_vec()],
            expect_ok_callback(tx.clone(), 1),
        )
        .unwrap();
        rx.recv().unwrap();
        thread::sleep(Duration::from_millis(100));
        assert!(
            storage
                .get_concurrency_manager()
                .global_min_lock_ts()
                .is_none()
        );

        // Assert "b" and "d" are gone
        expect_value(
            b"aa".to_vec(),
            block_on(storage.raw_get(ctx.clone(), "".to_string(), b"r\0a".to_vec())).unwrap(),
        );
        expect_none(
            block_on(storage.raw_get(ctx.clone(), "".to_string(), b"r\0b".to_vec())).unwrap(),
        );
        expect_value(
            b"cc".to_vec(),
            block_on(storage.raw_get(ctx.clone(), "".to_string(), b"r\0c".to_vec())).unwrap(),
        );
        expect_none(
            block_on(storage.raw_get(ctx.clone(), "".to_string(), b"r\0d".to_vec())).unwrap(),
        );
        expect_value(
            b"ee".to_vec(),
            block_on(storage.raw_get(ctx.clone(), "".to_string(), b"r\0e".to_vec())).unwrap(),
        );

        // Delete ["a", "c", "e"]
        run_raw_batch_delete(
            for_cas,
            &storage,
            ctx.clone(),
            vec![b"r\0a".to_vec(), b"r\0c".to_vec(), b"r\0e".to_vec()],
            expect_ok_callback(tx, 2),
        )
        .unwrap();
        rx.recv().unwrap();
        thread::sleep(Duration::from_millis(100));
        assert!(
            storage
                .get_concurrency_manager()
                .global_min_lock_ts()
                .is_none()
        );

        // Assert no key remains
        for (k, _) in test_data {
            expect_none(block_on(storage.raw_get(ctx.clone(), "".to_string(), k)).unwrap());
        }
    }

    #[test]
    fn test_raw_scan() {
        test_kv_format_impl!(test_raw_scan_impl);
    }

    fn test_raw_scan_impl<F: KvFormat>() {
        let (end_key, end_key_reverse_scan) = if let ApiVersion::V2 = F::TAG {
            (Some(b"r\0z".to_vec()), Some(b"r\0\0".to_vec()))
        } else {
            (None, None)
        };

        let storage = TestStorageBuilder::<_, _, F>::new(MockLockManager::new())
            .build()
            .unwrap();
        let (tx, rx) = channel();
        let ctx = Context {
            api_version: F::CLIENT_TAG,
            ..Default::default()
        };

        let test_data = vec![
            (b"r\0a".to_vec(), b"aa".to_vec()),
            (b"r\0a1".to_vec(), b"aa11".to_vec()),
            (b"r\0a2".to_vec(), b"aa22".to_vec()),
            (b"r\0a3".to_vec(), b"aa33".to_vec()),
            (b"r\0b".to_vec(), b"bb".to_vec()),
            (b"r\0b1".to_vec(), b"bb11".to_vec()),
            (b"r\0b2".to_vec(), b"bb22".to_vec()),
            (b"r\0b3".to_vec(), b"bb33".to_vec()),
            (b"r\0c".to_vec(), b"cc".to_vec()),
            (b"r\0c1".to_vec(), b"cc11".to_vec()),
            (b"r\0c2".to_vec(), b"cc22".to_vec()),
            (b"r\0c3".to_vec(), b"cc33".to_vec()),
            (b"r\0d".to_vec(), b"dd".to_vec()),
            (b"r\0d1".to_vec(), b"dd11".to_vec()),
            (b"r\0d2".to_vec(), b"dd22".to_vec()),
            (b"r\0d3".to_vec(), b"dd33".to_vec()),
            (b"r\0e".to_vec(), b"ee".to_vec()),
            (b"r\0e1".to_vec(), b"ee11".to_vec()),
            (b"r\0e2".to_vec(), b"ee22".to_vec()),
            (b"r\0e3".to_vec(), b"ee33".to_vec()),
        ];

        // Write key-value pairs in batch
        storage
            .raw_batch_put(
                ctx.clone(),
                "".to_string(),
                test_data.clone(),
                vec![0; test_data.len()],
                expect_ok_callback(tx, 0),
            )
            .unwrap();
        rx.recv().unwrap();

        // Scan pairs with key only
        let mut results: Vec<Option<KvPair>> = test_data
            .iter()
            .map(|&(ref k, _)| Some((k.clone(), vec![])))
            .collect();
        expect_multi_values(
            results.clone(),
            block_on(storage.raw_scan(
                ctx.clone(),
                "".to_string(),
                b"r\0".to_vec(),
                end_key.clone(),
                20,
                true,
                false,
            ))
            .unwrap(),
        );
        results = results.split_off(10);
        expect_multi_values(
            results,
            block_on(storage.raw_scan(
                ctx.clone(),
                "".to_string(),
                b"r\0c2".to_vec(),
                end_key.clone(),
                20,
                true,
                false,
            ))
            .unwrap(),
        );
        let mut results: Vec<Option<KvPair>> = test_data
            .clone()
            .into_iter()
            .map(|(k, v)| Some((k, v)))
            .collect();
        expect_multi_values(
            results.clone(),
            block_on(storage.raw_scan(
                ctx.clone(),
                "".to_string(),
                b"r\0".to_vec(),
                end_key.clone(),
                20,
                false,
                false,
            ))
            .unwrap(),
        );
        results = results.split_off(10);
        expect_multi_values(
            results,
            block_on(storage.raw_scan(
                ctx.clone(),
                "".to_string(),
                b"r\0c2".to_vec(),
                end_key,
                20,
                false,
                false,
            ))
            .unwrap(),
        );
        let results: Vec<Option<KvPair>> = test_data
            .clone()
            .into_iter()
            .map(|(k, v)| Some((k, v)))
            .rev()
            .collect();
        expect_multi_values(
            results,
            block_on(storage.raw_scan(
                ctx.clone(),
                "".to_string(),
                b"r\0z".to_vec(),
                end_key_reverse_scan.clone(),
                20,
                false,
                true,
            ))
            .unwrap(),
        );
        let results: Vec<Option<KvPair>> = test_data
            .clone()
            .into_iter()
            .map(|(k, v)| Some((k, v)))
            .rev()
            .take(5)
            .collect();
        expect_multi_values(
            results,
            block_on(storage.raw_scan(
                ctx.clone(),
                "".to_string(),
                b"r\0z".to_vec(),
                end_key_reverse_scan,
                5,
                false,
                true,
            ))
            .unwrap(),
        );

        // Scan with end_key
        let results: Vec<Option<KvPair>> = test_data
            .clone()
            .into_iter()
            .skip(6)
            .take(4)
            .map(|(k, v)| Some((k, v)))
            .collect();
        expect_multi_values(
            results,
            block_on(storage.raw_scan(
                ctx.clone(),
                "".to_string(),
                b"r\0b2".to_vec(),
                Some(b"r\0c2".to_vec()),
                20,
                false,
                false,
            ))
            .unwrap(),
        );
        let results: Vec<Option<KvPair>> = test_data
            .clone()
            .into_iter()
            .skip(6)
            .take(1)
            .map(|(k, v)| Some((k, v)))
            .collect();
        expect_multi_values(
            results,
            block_on(storage.raw_scan(
                ctx.clone(),
                "".to_string(),
                b"r\0b2".to_vec(),
                Some(b"r\0b2\x00".to_vec()),
                20,
                false,
                false,
            ))
            .unwrap(),
        );

        // Reverse scan with end_key
        let results: Vec<Option<KvPair>> = test_data
            .clone()
            .into_iter()
            .rev()
            .skip(10)
            .take(4)
            .map(|(k, v)| Some((k, v)))
            .collect();
        expect_multi_values(
            results,
            block_on(storage.raw_scan(
                ctx.clone(),
                "".to_string(),
                b"r\0c2".to_vec(),
                Some(b"r\0b2".to_vec()),
                20,
                false,
                true,
            ))
            .unwrap(),
        );
        let results: Vec<Option<KvPair>> = test_data
            .into_iter()
            .skip(6)
            .take(1)
            .map(|(k, v)| Some((k, v)))
            .collect();
        expect_multi_values(
            results,
            block_on(storage.raw_scan(
                ctx.clone(),
                "".to_string(),
                b"r\0b2\x00".to_vec(),
                Some(b"r\0b2".to_vec()),
                20,
                false,
                true,
            ))
            .unwrap(),
        );

        // End key tests. Confirm that lower/upper bound works correctly.
        let results = vec![
            (b"r\0c1".to_vec(), b"cc11".to_vec()),
            (b"r\0c2".to_vec(), b"cc22".to_vec()),
            (b"r\0c3".to_vec(), b"cc33".to_vec()),
            (b"r\0d".to_vec(), b"dd".to_vec()),
            (b"r\0d1".to_vec(), b"dd11".to_vec()),
            (b"r\0d2".to_vec(), b"dd22".to_vec()),
        ]
        .into_iter()
        .map(|(k, v)| Some((k, v)));
        expect_multi_values(
            results.clone().collect(),
            block_on(async {
                storage
                    .raw_scan(
                        ctx.clone(),
                        "".to_string(),
                        b"r\0c1".to_vec(),
                        Some(b"r\0d3".to_vec()),
                        20,
                        false,
                        false,
                    )
                    .await
            })
            .unwrap(),
        );
        expect_multi_values(
            results.rev().collect(),
            block_on(async {
                storage
                    .raw_scan(
                        ctx.clone(),
                        "".to_string(),
                        b"r\0d3".to_vec(),
                        Some(b"r\0c1".to_vec()),
                        20,
                        false,
                        true,
                    )
                    .await
            })
            .unwrap(),
        );
    }

    #[test]
    fn test_check_key_ranges() {
        fn make_ranges(ranges: Vec<(Vec<u8>, Vec<u8>)>) -> Vec<KeyRange> {
            ranges
                .into_iter()
                .map(|(s, e)| {
                    let mut range = KeyRange::default();
                    range.set_start_key(s);
                    if !e.is_empty() {
                        range.set_end_key(e);
                    }
                    range
                })
                .collect()
        }

        let ranges = make_ranges(vec![
            (b"a".to_vec(), b"a3".to_vec()),
            (b"b".to_vec(), b"b3".to_vec()),
            (b"c".to_vec(), b"c3".to_vec()),
        ]);
        // TODO: refactor to use `Api` parameter.
        assert_eq!(
            <StorageApiV1<RocksEngine, MockLockManager>>::check_key_ranges(&ranges, false,),
            true
        );

        let ranges = make_ranges(vec![
            (b"a".to_vec(), vec![]),
            (b"b".to_vec(), vec![]),
            (b"c".to_vec(), vec![]),
        ]);
        assert_eq!(
            <StorageApiV1<RocksEngine, MockLockManager>>::check_key_ranges(&ranges, false,),
            true
        );

        let ranges = make_ranges(vec![
            (b"a3".to_vec(), b"a".to_vec()),
            (b"b3".to_vec(), b"b".to_vec()),
            (b"c3".to_vec(), b"c".to_vec()),
        ]);
        assert_eq!(
            <StorageApiV1<RocksEngine, MockLockManager>>::check_key_ranges(&ranges, false,),
            false
        );

        // if end_key is omitted, the next start_key is used instead. so, false is
        // returned.
        let ranges = make_ranges(vec![
            (b"c".to_vec(), vec![]),
            (b"b".to_vec(), vec![]),
            (b"a".to_vec(), vec![]),
        ]);
        assert_eq!(
            <StorageApiV1<RocksEngine, MockLockManager>>::check_key_ranges(&ranges, false,),
            false
        );

        let ranges = make_ranges(vec![
            (b"a3".to_vec(), b"a".to_vec()),
            (b"b3".to_vec(), b"b".to_vec()),
            (b"c3".to_vec(), b"c".to_vec()),
        ]);
        assert_eq!(
            <StorageApiV1<RocksEngine, MockLockManager>>::check_key_ranges(&ranges, true,),
            true
        );

        let ranges = make_ranges(vec![
            (b"c3".to_vec(), vec![]),
            (b"b3".to_vec(), vec![]),
            (b"a3".to_vec(), vec![]),
        ]);
        assert_eq!(
            <StorageApiV1<RocksEngine, MockLockManager>>::check_key_ranges(&ranges, true,),
            true
        );

        let ranges = make_ranges(vec![
            (b"a".to_vec(), b"a3".to_vec()),
            (b"b".to_vec(), b"b3".to_vec()),
            (b"c".to_vec(), b"c3".to_vec()),
        ]);
        assert_eq!(
            <StorageApiV1<RocksEngine, MockLockManager>>::check_key_ranges(&ranges, true,),
            false
        );

        let ranges = make_ranges(vec![
            (b"a3".to_vec(), vec![]),
            (b"b3".to_vec(), vec![]),
            (b"c3".to_vec(), vec![]),
        ]);
        assert_eq!(
            <StorageApiV1<RocksEngine, MockLockManager>>::check_key_ranges(&ranges, true,),
            false
        );
    }

    #[test]
    fn test_raw_batch_scan() {
        test_kv_format_impl!(test_raw_batch_scan_impl);
    }

    fn test_raw_batch_scan_impl<F: KvFormat>() {
        let make_ranges = |delimiters: Vec<Vec<u8>>| -> Vec<KeyRange> {
            delimiters
                .windows(2)
                .map(|key_pair| {
                    let mut range = KeyRange::default();
                    range.set_start_key(key_pair[0].clone());
                    if let ApiVersion::V2 = F::TAG {
                        range.set_end_key(key_pair[1].clone());
                    };
                    range
                })
                .collect()
        };

        let storage = TestStorageBuilder::<_, _, F>::new(MockLockManager::new())
            .build()
            .unwrap();
        let (tx, rx) = channel();
        let ctx = Context {
            api_version: F::CLIENT_TAG,
            ..Default::default()
        };

        let test_data = vec![
            (b"r\0a".to_vec(), b"aa".to_vec()),
            (b"r\0a1".to_vec(), b"aa11".to_vec()),
            (b"r\0a2".to_vec(), b"aa22".to_vec()),
            (b"r\0a3".to_vec(), b"aa33".to_vec()),
            (b"r\0b".to_vec(), b"bb".to_vec()),
            (b"r\0b1".to_vec(), b"bb11".to_vec()),
            (b"r\0b2".to_vec(), b"bb22".to_vec()),
            (b"r\0b3".to_vec(), b"bb33".to_vec()),
            (b"r\0c".to_vec(), b"cc".to_vec()),
            (b"r\0c1".to_vec(), b"cc11".to_vec()),
            (b"r\0c2".to_vec(), b"cc22".to_vec()),
            (b"r\0c3".to_vec(), b"cc33".to_vec()),
            (b"r\0d".to_vec(), b"dd".to_vec()),
            (b"r\0d1".to_vec(), b"dd11".to_vec()),
            (b"r\0d2".to_vec(), b"dd22".to_vec()),
            (b"r\0d3".to_vec(), b"dd33".to_vec()),
            (b"r\0e".to_vec(), b"ee".to_vec()),
            (b"r\0e1".to_vec(), b"ee11".to_vec()),
            (b"r\0e2".to_vec(), b"ee22".to_vec()),
            (b"r\0e3".to_vec(), b"ee33".to_vec()),
        ];

        // Write key-value pairs in batch
        storage
            .raw_batch_put(
                ctx.clone(),
                "".to_string(),
                test_data.clone(),
                vec![0; test_data.len()],
                expect_ok_callback(tx, 0),
            )
            .unwrap();
        rx.recv().unwrap();

        // Verify pairs exist
        let keys = test_data.iter().map(|&(ref k, _)| k.clone()).collect();
        let results = test_data.into_iter().map(|(k, v)| Some((k, v))).collect();
        expect_multi_values(
            results,
            block_on(storage.raw_batch_get(ctx.clone(), "".to_string(), keys)).unwrap(),
        );

        let results = vec![
            Some((b"r\0a".to_vec(), b"aa".to_vec())),
            Some((b"r\0a1".to_vec(), b"aa11".to_vec())),
            Some((b"r\0a2".to_vec(), b"aa22".to_vec())),
            Some((b"r\0a3".to_vec(), b"aa33".to_vec())),
            Some((b"r\0b".to_vec(), b"bb".to_vec())),
            Some((b"r\0b1".to_vec(), b"bb11".to_vec())),
            Some((b"r\0b2".to_vec(), b"bb22".to_vec())),
            Some((b"r\0b3".to_vec(), b"bb33".to_vec())),
            Some((b"r\0c".to_vec(), b"cc".to_vec())),
            Some((b"r\0c1".to_vec(), b"cc11".to_vec())),
            Some((b"r\0c2".to_vec(), b"cc22".to_vec())),
            Some((b"r\0c3".to_vec(), b"cc33".to_vec())),
            Some((b"r\0d".to_vec(), b"dd".to_vec())),
        ];
        let ranges: Vec<KeyRange> = make_ranges(vec![
            b"r\0a".to_vec(),
            b"r\0b".to_vec(),
            b"r\0c".to_vec(),
            b"r\0z".to_vec(),
        ]);
        expect_multi_values(
            results,
            block_on(storage.raw_batch_scan(
                ctx.clone(),
                "".to_string(),
                ranges.clone(),
                5,
                false,
                false,
            ))
            .unwrap(),
        );

        let results = vec![
            Some((b"r\0a".to_vec(), vec![])),
            Some((b"r\0a1".to_vec(), vec![])),
            Some((b"r\0a2".to_vec(), vec![])),
            Some((b"r\0a3".to_vec(), vec![])),
            Some((b"r\0b".to_vec(), vec![])),
            Some((b"r\0b1".to_vec(), vec![])),
            Some((b"r\0b2".to_vec(), vec![])),
            Some((b"r\0b3".to_vec(), vec![])),
            Some((b"r\0c".to_vec(), vec![])),
            Some((b"r\0c1".to_vec(), vec![])),
            Some((b"r\0c2".to_vec(), vec![])),
            Some((b"r\0c3".to_vec(), vec![])),
            Some((b"r\0d".to_vec(), vec![])),
        ];
        expect_multi_values(
            results,
            block_on(storage.raw_batch_scan(
                ctx.clone(),
                "".to_string(),
                ranges.clone(),
                5,
                true,
                false,
            ))
            .unwrap(),
        );

        let results = vec![
            Some((b"r\0a".to_vec(), b"aa".to_vec())),
            Some((b"r\0a1".to_vec(), b"aa11".to_vec())),
            Some((b"r\0a2".to_vec(), b"aa22".to_vec())),
            Some((b"r\0b".to_vec(), b"bb".to_vec())),
            Some((b"r\0b1".to_vec(), b"bb11".to_vec())),
            Some((b"r\0b2".to_vec(), b"bb22".to_vec())),
            Some((b"r\0c".to_vec(), b"cc".to_vec())),
            Some((b"r\0c1".to_vec(), b"cc11".to_vec())),
            Some((b"r\0c2".to_vec(), b"cc22".to_vec())),
        ];
        expect_multi_values(
            results,
            block_on(storage.raw_batch_scan(
                ctx.clone(),
                "".to_string(),
                ranges.clone(),
                3,
                false,
                false,
            ))
            .unwrap(),
        );

        let results = vec![
            Some((b"r\0a".to_vec(), vec![])),
            Some((b"r\0a1".to_vec(), vec![])),
            Some((b"r\0a2".to_vec(), vec![])),
            Some((b"r\0b".to_vec(), vec![])),
            Some((b"r\0b1".to_vec(), vec![])),
            Some((b"r\0b2".to_vec(), vec![])),
            Some((b"r\0c".to_vec(), vec![])),
            Some((b"r\0c1".to_vec(), vec![])),
            Some((b"r\0c2".to_vec(), vec![])),
        ];
        expect_multi_values(
            results,
            block_on(storage.raw_batch_scan(ctx.clone(), "".to_string(), ranges, 3, true, false))
                .unwrap(),
        );

        let results = vec![
            Some((b"r\0a2".to_vec(), b"aa22".to_vec())),
            Some((b"r\0a1".to_vec(), b"aa11".to_vec())),
            Some((b"r\0a".to_vec(), b"aa".to_vec())),
            Some((b"r\0b2".to_vec(), b"bb22".to_vec())),
            Some((b"r\0b1".to_vec(), b"bb11".to_vec())),
            Some((b"r\0b".to_vec(), b"bb".to_vec())),
            Some((b"r\0c2".to_vec(), b"cc22".to_vec())),
            Some((b"r\0c1".to_vec(), b"cc11".to_vec())),
            Some((b"r\0c".to_vec(), b"cc".to_vec())),
        ];
        let ranges: Vec<KeyRange> = vec![
            (b"r\0a3".to_vec(), b"r\0a".to_vec()),
            (b"r\0b3".to_vec(), b"r\0b".to_vec()),
            (b"r\0c3".to_vec(), b"r\0c".to_vec()),
        ]
        .into_iter()
        .map(|(s, e)| {
            let mut range = KeyRange::default();
            range.set_start_key(s);
            range.set_end_key(e);
            range
        })
        .collect();
        expect_multi_values(
            results,
            block_on(storage.raw_batch_scan(ctx.clone(), "".to_string(), ranges, 5, false, true))
                .unwrap(),
        );

        let results = vec![
            Some((b"r\0c2".to_vec(), b"cc22".to_vec())),
            Some((b"r\0c1".to_vec(), b"cc11".to_vec())),
            Some((b"r\0b2".to_vec(), b"bb22".to_vec())),
            Some((b"r\0b1".to_vec(), b"bb11".to_vec())),
            Some((b"r\0a2".to_vec(), b"aa22".to_vec())),
            Some((b"r\0a1".to_vec(), b"aa11".to_vec())),
        ];
        let ranges: Vec<KeyRange> = make_ranges(vec![
            b"r\0c3".to_vec(),
            b"r\0b3".to_vec(),
            b"r\0a3".to_vec(),
            b"r\0".to_vec(),
        ]);
        expect_multi_values(
            results,
            block_on(storage.raw_batch_scan(ctx.clone(), "".to_string(), ranges, 2, false, true))
                .unwrap(),
        );

        let results = vec![
            Some((b"r\0a2".to_vec(), vec![])),
            Some((b"r\0a1".to_vec(), vec![])),
            Some((b"r\0a".to_vec(), vec![])),
            Some((b"r\0b2".to_vec(), vec![])),
            Some((b"r\0b1".to_vec(), vec![])),
            Some((b"r\0b".to_vec(), vec![])),
            Some((b"r\0c2".to_vec(), vec![])),
            Some((b"r\0c1".to_vec(), vec![])),
            Some((b"r\0c".to_vec(), vec![])),
        ];
        let ranges: Vec<KeyRange> = vec![
            (b"r\0a3".to_vec(), b"r\0a".to_vec()),
            (b"r\0b3".to_vec(), b"r\0b".to_vec()),
            (b"r\0c3".to_vec(), b"r\0c".to_vec()),
        ]
        .into_iter()
        .map(|(s, e)| {
            let mut range = KeyRange::default();
            range.set_start_key(s);
            range.set_end_key(e);
            range
        })
        .collect();
        expect_multi_values(
            results,
            block_on(storage.raw_batch_scan(ctx, "".to_string(), ranges, 5, true, true)).unwrap(),
        );
    }

    #[test]
    fn test_raw_get_key_ttl() {
        test_kv_format_impl!(test_raw_get_key_ttl_impl<ApiV1Ttl ApiV2>());
    }

    fn test_raw_get_key_ttl_impl<F: KvFormat>() {
        let storage = TestStorageBuilder::<_, _, F>::new(MockLockManager::new())
            .build()
            .unwrap();
        let (tx, rx) = channel();
        let ctx = Context {
            api_version: F::CLIENT_TAG,
            ..Default::default()
        };

        let test_data = vec![
            (b"r\0a".to_vec(), b"aa".to_vec(), 10),
            (b"r\0b".to_vec(), b"bb".to_vec(), 20),
            (b"r\0c".to_vec(), b"cc".to_vec(), 0),
            (b"r\0d".to_vec(), b"dd".to_vec(), 10),
            (b"r\0e".to_vec(), b"ee".to_vec(), 20),
            (b"r\0f".to_vec(), b"ff".to_vec(), u64::MAX),
        ];

        let before_written = ttl_current_ts();
        // Write key-value pairs one by one
        for &(ref key, ref value, ttl) in &test_data {
            storage
                .raw_put(
                    ctx.clone(),
                    "".to_string(),
                    key.clone(),
                    value.clone(),
                    ttl,
                    expect_ok_callback(tx.clone(), 0),
                )
                .unwrap();
            rx.recv().unwrap();
        }

        for &(ref key, _, ttl) in &test_data {
            let res = block_on(storage.raw_get_key_ttl(ctx.clone(), "".to_string(), key.clone()))
                .unwrap()
                .unwrap();
            if ttl != 0 {
                let lower_bound = before_written.saturating_add(ttl) - ttl_current_ts();
                assert!(
                    res >= lower_bound && res <= ttl,
                    "{} < {} < {}",
                    lower_bound,
                    res,
                    ttl
                );
            } else {
                assert_eq!(res, 0);
            }
        }
    }

    #[test]
    fn test_raw_compare_and_swap() {
        test_kv_format_impl!(test_raw_compare_and_swap_impl);
    }

    fn test_raw_compare_and_swap_impl<F: KvFormat>() {
        let storage = TestStorageBuilder::<_, _, F>::new(MockLockManager::new())
            .build()
            .unwrap();
        let (tx, rx) = channel();
        let ctx = Context {
            api_version: F::CLIENT_TAG,
            ..Default::default()
        };

        let key = b"r\0key";

        // "v1" -> "v"
        let expected = (None, false);
        storage
            .raw_compare_and_swap_atomic(
                ctx.clone(),
                "".to_string(),
                key.to_vec(),
                Some(b"v1".to_vec()),
                b"v".to_vec(),
                0,
                expect_value_callback(tx.clone(), 0, expected),
            )
            .unwrap();
        rx.recv().unwrap();

        // "None" -> "v1"
        let expected = (None, true);
        storage
            .raw_compare_and_swap_atomic(
                ctx.clone(),
                "".to_string(),
                key.to_vec(),
                None,
                b"v1".to_vec(),
                0,
                expect_value_callback(tx.clone(), 0, expected),
            )
            .unwrap();
        rx.recv().unwrap();

        // "v1" -> "v2"
        let expected = (Some(b"v1".to_vec()), true);
        storage
            .raw_compare_and_swap_atomic(
                ctx.clone(),
                "".to_string(),
                key.to_vec(),
                Some(b"v1".to_vec()),
                b"v2".to_vec(),
                0,
                expect_value_callback(tx.clone(), 0, expected),
            )
            .unwrap();
        rx.recv().unwrap();

        // "v1" -> "v2"
        let expected = (Some(b"v2".to_vec()), false);
        storage
            .raw_compare_and_swap_atomic(
                ctx.clone(),
                "".to_string(),
                key.to_vec(),
                Some(b"v1".to_vec()),
                b"v2".to_vec(),
                0,
                expect_value_callback(tx.clone(), 0, expected),
            )
            .unwrap();
        rx.recv().unwrap();
        thread::sleep(Duration::from_millis(100));
        assert!(
            storage
                .get_concurrency_manager()
                .global_min_lock_ts()
                .is_none()
        );

        // expect "v2"
        expect_value(
            b"v2".to_vec(),
            block_on(storage.raw_get(ctx.clone(), "".to_string(), key.to_vec())).unwrap(),
        );
        expect_multi_values(
            vec![Some((key.to_vec(), b"v2".to_vec()))],
            block_on(storage.raw_scan(
                ctx.clone(),
                "".to_string(),
                b"r".to_vec(),
                Some(b"rz".to_vec()),
                20,
                false,
                false,
            ))
            .unwrap(),
        );

        // put "v3"
        storage
            .raw_batch_put_atomic(
                ctx.clone(),
                "".to_string(),
                vec![(key.to_vec(), b"v3".to_vec())],
                vec![0],
                expect_ok_callback(tx.clone(), 0),
            )
            .unwrap();
        rx.recv().unwrap();
        thread::sleep(Duration::from_millis(100));
        assert!(
            storage
                .get_concurrency_manager()
                .global_min_lock_ts()
                .is_none()
        );

        // "v3" -> "v4"
        let expected = (Some(b"v3".to_vec()), true);
        storage
            .raw_compare_and_swap_atomic(
                ctx.clone(),
                "".to_string(),
                key.to_vec(),
                Some(b"v3".to_vec()),
                b"v4".to_vec(),
                0,
                expect_value_callback(tx.clone(), 0, expected),
            )
            .unwrap();
        rx.recv().unwrap();

        // delete
        storage
            .raw_batch_delete_atomic(
                ctx.clone(),
                "".to_string(),
                vec![key.to_vec()],
                expect_ok_callback(tx.clone(), 0),
            )
            .unwrap();
        rx.recv().unwrap();

        // "None" -> "v"
        let expected = (None, true);
        storage
            .raw_compare_and_swap_atomic(
                ctx.clone(),
                "".to_string(),
                key.to_vec(),
                None,
                b"v".to_vec(),
                0,
                expect_value_callback(tx, 0, expected),
            )
            .unwrap();
        rx.recv().unwrap();
        thread::sleep(Duration::from_millis(100));
        assert!(
            storage
                .get_concurrency_manager()
                .global_min_lock_ts()
                .is_none()
        );

        // expect "v"
        expect_value(
            b"v".to_vec(),
            block_on(storage.raw_get(ctx.clone(), "".to_string(), key.to_vec())).unwrap(),
        );
        expect_multi_values(
            vec![Some((key.to_vec(), b"v".to_vec()))],
            block_on(storage.raw_scan(
                ctx,
                "".to_string(),
                b"r".to_vec(),
                Some(b"rz".to_vec()),
                20,
                false,
                false,
            ))
            .unwrap(),
        );
    }

    #[test]
    fn test_scan_lock() {
        let storage = TestStorageBuilderApiV1::new(MockLockManager::new())
            .build()
            .unwrap();
        let (tx, rx) = channel();
        storage
            .sched_txn_command(
                commands::Prewrite::with_defaults(
                    vec![
                        Mutation::make_put(Key::from_raw(b"x"), b"foo".to_vec()),
                        Mutation::make_put(Key::from_raw(b"y"), b"foo".to_vec()),
                        Mutation::make_put(Key::from_raw(b"z"), b"foo".to_vec()),
                    ],
                    b"x".to_vec(),
                    100.into(),
                ),
                expect_ok_callback(tx.clone(), 0),
            )
            .unwrap();
        rx.recv().unwrap();

        storage
            .sched_txn_command(
                commands::Prewrite::new(
                    vec![
                        Mutation::make_put(Key::from_raw(b"a"), b"foo".to_vec()),
                        Mutation::make_put(Key::from_raw(b"b"), b"foo".to_vec()),
                        Mutation::make_put(Key::from_raw(b"c"), b"foo".to_vec()),
                    ],
                    b"c".to_vec(),
                    101.into(),
                    123,
                    false,
                    3,
                    TimeStamp::default(),
                    TimeStamp::default(),
                    None,
                    false,
                    AssertionLevel::Off,
                    Context::default(),
                ),
                expect_ok_callback(tx, 0),
            )
            .unwrap();
        rx.recv().unwrap();

        let (lock_a, lock_b, lock_c, lock_x, lock_y, lock_z) = (
            {
                let mut lock = LockInfo::default();
                lock.set_primary_lock(b"c".to_vec());
                lock.set_lock_version(101);
                lock.set_key(b"a".to_vec());
                lock.set_lock_ttl(123);
                lock.set_txn_size(3);
                lock
            },
            {
                let mut lock = LockInfo::default();
                lock.set_primary_lock(b"c".to_vec());
                lock.set_lock_version(101);
                lock.set_key(b"b".to_vec());
                lock.set_lock_ttl(123);
                lock.set_txn_size(3);
                lock
            },
            {
                let mut lock = LockInfo::default();
                lock.set_primary_lock(b"c".to_vec());
                lock.set_lock_version(101);
                lock.set_key(b"c".to_vec());
                lock.set_lock_ttl(123);
                lock.set_txn_size(3);
                lock
            },
            {
                let mut lock = LockInfo::default();
                lock.set_primary_lock(b"x".to_vec());
                lock.set_lock_version(100);
                lock.set_key(b"x".to_vec());
                lock
            },
            {
                let mut lock = LockInfo::default();
                lock.set_primary_lock(b"x".to_vec());
                lock.set_lock_version(100);
                lock.set_key(b"y".to_vec());
                lock
            },
            {
                let mut lock = LockInfo::default();
                lock.set_primary_lock(b"x".to_vec());
                lock.set_lock_version(100);
                lock.set_key(b"z".to_vec());
                lock
            },
        );

        let cm = storage.concurrency_manager.clone();

        let res =
            block_on(storage.scan_lock(Context::default(), 99.into(), None, None, 10)).unwrap();
        assert_eq!(res, vec![]);
        assert_eq!(cm.max_ts(), 99.into());

        let res =
            block_on(storage.scan_lock(Context::default(), 100.into(), None, None, 10)).unwrap();
        assert_eq!(res, vec![lock_x.clone(), lock_y.clone(), lock_z.clone()]);
        assert_eq!(cm.max_ts(), 100.into());

        let res = block_on(storage.scan_lock(
            Context::default(),
            100.into(),
            Some(Key::from_raw(b"a")),
            None,
            10,
        ))
        .unwrap();
        assert_eq!(res, vec![lock_x.clone(), lock_y.clone(), lock_z.clone()]);

        let res = block_on(storage.scan_lock(
            Context::default(),
            100.into(),
            Some(Key::from_raw(b"y")),
            None,
            10,
        ))
        .unwrap();
        assert_eq!(res, vec![lock_y.clone(), lock_z.clone()]);

        let res =
            block_on(storage.scan_lock(Context::default(), 101.into(), None, None, 10)).unwrap();
        assert_eq!(
            res,
            vec![
                lock_a.clone(),
                lock_b.clone(),
                lock_c.clone(),
                lock_x.clone(),
                lock_y.clone(),
                lock_z.clone(),
            ]
        );
        assert_eq!(cm.max_ts(), 101.into());

        let res =
            block_on(storage.scan_lock(Context::default(), 101.into(), None, None, 4)).unwrap();
        assert_eq!(
            res,
            vec![lock_a, lock_b.clone(), lock_c.clone(), lock_x.clone()]
        );

        let res = block_on(storage.scan_lock(
            Context::default(),
            101.into(),
            Some(Key::from_raw(b"b")),
            None,
            4,
        ))
        .unwrap();
        assert_eq!(
            res,
            vec![
                lock_b.clone(),
                lock_c.clone(),
                lock_x.clone(),
                lock_y.clone(),
            ]
        );

        let res = block_on(storage.scan_lock(
            Context::default(),
            101.into(),
            Some(Key::from_raw(b"b")),
            None,
            0,
        ))
        .unwrap();
        assert_eq!(
            res,
            vec![
                lock_b.clone(),
                lock_c.clone(),
                lock_x.clone(),
                lock_y.clone(),
                lock_z
            ]
        );

        let res = block_on(storage.scan_lock(
            Context::default(),
            101.into(),
            Some(Key::from_raw(b"b")),
            Some(Key::from_raw(b"c")),
            0,
        ))
        .unwrap();
        assert_eq!(res, vec![lock_b.clone()]);

        let res = block_on(storage.scan_lock(
            Context::default(),
            101.into(),
            Some(Key::from_raw(b"b")),
            Some(Key::from_raw(b"z")),
            4,
        ))
        .unwrap();
        assert_eq!(
            res,
            vec![
                lock_b.clone(),
                lock_c.clone(),
                lock_x.clone(),
                lock_y.clone()
            ]
        );

        let res = block_on(storage.scan_lock(
            Context::default(),
            101.into(),
            Some(Key::from_raw(b"b")),
            Some(Key::from_raw(b"z")),
            3,
        ))
        .unwrap();
        assert_eq!(res, vec![lock_b.clone(), lock_c.clone(), lock_x.clone()]);

        let mem_lock = |k: &[u8], ts: u64, lock_type| {
            let key = Key::from_raw(k);
            let guard = block_on(cm.lock_key(&key));
            guard.with_lock(|lock| {
                *lock = Some(txn_types::Lock::new(
                    lock_type,
                    k.to_vec(),
                    ts.into(),
                    100,
                    None,
                    0.into(),
                    1,
                    20.into(),
                ));
            });
            guard
        };

        let guard = mem_lock(b"z", 80, LockType::Put);
        block_on(storage.scan_lock(Context::default(), 101.into(), None, None, 1)).unwrap_err();

        let guard2 = mem_lock(b"a", 80, LockType::Put);
        let res = block_on(storage.scan_lock(
            Context::default(),
            101.into(),
            Some(Key::from_raw(b"b")),
            Some(Key::from_raw(b"z")),
            0,
        ))
        .unwrap();
        assert_eq!(
            res,
            vec![
                lock_b.clone(),
                lock_c.clone(),
                lock_x.clone(),
                lock_y.clone()
            ]
        );
        drop(guard);
        drop(guard2);

        // LockType::Lock can't be ignored by scan_lock
        let guard = mem_lock(b"c", 80, LockType::Lock);
        block_on(storage.scan_lock(
            Context::default(),
            101.into(),
            Some(Key::from_raw(b"b")),
            Some(Key::from_raw(b"z")),
            1,
        ))
        .unwrap_err();
        drop(guard);

        let guard = mem_lock(b"c", 102, LockType::Put);
        let res = block_on(storage.scan_lock(
            Context::default(),
            101.into(),
            Some(Key::from_raw(b"b")),
            Some(Key::from_raw(b"z")),
            0,
        ))
        .unwrap();
        assert_eq!(res, vec![lock_b, lock_c, lock_x, lock_y]);
        drop(guard);
    }

    #[test]
    fn test_resolve_lock() {
        test_resolve_lock_impl::<ApiV1>();
        test_resolve_lock_impl::<ApiV2>();
    }

    fn test_resolve_lock_impl<F: KvFormat>() {
        use crate::storage::txn::RESOLVE_LOCK_BATCH_SIZE;

        let storage = TestStorageBuilder::<_, _, F>::new(MockLockManager::new())
            .build()
            .unwrap();
        let (tx, rx) = channel();

        // These locks (transaction ts=99) are not going to be resolved.
        storage
            .sched_txn_command(
                commands::Prewrite::with_defaults(
                    vec![
                        Mutation::make_put(Key::from_raw(b"ta"), b"foo".to_vec()),
                        Mutation::make_put(Key::from_raw(b"tb"), b"foo".to_vec()),
                        Mutation::make_put(Key::from_raw(b"tc"), b"foo".to_vec()),
                    ],
                    b"tc".to_vec(),
                    99.into(),
                ),
                expect_ok_callback(tx.clone(), 0),
            )
            .unwrap();
        rx.recv().unwrap();

        let (lock_a, lock_b, lock_c) = (
            {
                let mut lock = LockInfo::default();
                lock.set_primary_lock(b"tc".to_vec());
                lock.set_lock_version(99);
                lock.set_key(b"ta".to_vec());
                lock
            },
            {
                let mut lock = LockInfo::default();
                lock.set_primary_lock(b"tc".to_vec());
                lock.set_lock_version(99);
                lock.set_key(b"tb".to_vec());
                lock
            },
            {
                let mut lock = LockInfo::default();
                lock.set_primary_lock(b"tc".to_vec());
                lock.set_lock_version(99);
                lock.set_key(b"tc".to_vec());
                lock
            },
        );

        // We should be able to resolve all locks for transaction ts=100 when there are
        // this many locks.
        let scanned_locks_coll = vec![
            1,
            RESOLVE_LOCK_BATCH_SIZE,
            RESOLVE_LOCK_BATCH_SIZE - 1,
            RESOLVE_LOCK_BATCH_SIZE + 1,
            RESOLVE_LOCK_BATCH_SIZE * 2,
            RESOLVE_LOCK_BATCH_SIZE * 2 - 1,
            RESOLVE_LOCK_BATCH_SIZE * 2 + 1,
        ];

        let is_rollback_coll = vec![
            false, // commit
            true,  // rollback
        ];
        let mut ts = 100.into();

        for scanned_locks in scanned_locks_coll {
            for is_rollback in &is_rollback_coll {
                let mut mutations = vec![];
                for i in 0..scanned_locks {
                    mutations.push(Mutation::make_put(
                        Key::from_raw(format!("tx{:08}", i).as_bytes()),
                        b"foo".to_vec(),
                    ));
                }

                storage
                    .sched_txn_command(
                        commands::Prewrite::with_defaults(mutations, b"tx".to_vec(), ts),
                        expect_ok_callback(tx.clone(), 0),
                    )
                    .unwrap();
                rx.recv().unwrap();

                let mut txn_status = HashMap::default();
                txn_status.insert(
                    ts,
                    if *is_rollback {
                        TimeStamp::zero() // rollback
                    } else {
                        (ts.into_inner() + 5).into() // commit, commit_ts = start_ts + 5
                    },
                );
                storage
                    .sched_txn_command(
                        commands::ResolveLockReadPhase::new(txn_status, None, Context::default()),
                        expect_ok_callback(tx.clone(), 0),
                    )
                    .unwrap();
                rx.recv().unwrap();

                // All locks should be resolved except for a, b and c.
                let res =
                    block_on(storage.scan_lock(Context::default(), ts, None, None, 0)).unwrap();
                assert_eq!(res, vec![lock_a.clone(), lock_b.clone(), lock_c.clone()]);

                ts = (ts.into_inner() + 10).into();
            }
        }
    }

    #[test]
    fn test_resolve_lock_lite() {
        let storage = TestStorageBuilderApiV1::new(MockLockManager::new())
            .build()
            .unwrap();
        let (tx, rx) = channel();

        storage
            .sched_txn_command(
                commands::Prewrite::with_defaults(
                    vec![
                        Mutation::make_put(Key::from_raw(b"a"), b"foo".to_vec()),
                        Mutation::make_put(Key::from_raw(b"b"), b"foo".to_vec()),
                        Mutation::make_put(Key::from_raw(b"c"), b"foo".to_vec()),
                    ],
                    b"c".to_vec(),
                    99.into(),
                ),
                expect_ok_callback(tx.clone(), 0),
            )
            .unwrap();
        rx.recv().unwrap();

        // Rollback key 'b' and key 'c' and left key 'a' still locked.
        let resolve_keys = vec![Key::from_raw(b"b"), Key::from_raw(b"c")];
        storage
            .sched_txn_command(
                commands::ResolveLockLite::new(
                    99.into(),
                    TimeStamp::zero(),
                    resolve_keys,
                    Context::default(),
                ),
                expect_ok_callback(tx.clone(), 0),
            )
            .unwrap();
        rx.recv().unwrap();

        // Check lock for key 'a'.
        let lock_a = {
            let mut lock = LockInfo::default();
            lock.set_primary_lock(b"c".to_vec());
            lock.set_lock_version(99);
            lock.set_key(b"a".to_vec());
            lock
        };
        let res =
            block_on(storage.scan_lock(Context::default(), 99.into(), None, None, 0)).unwrap();
        assert_eq!(res, vec![lock_a]);

        // Resolve lock for key 'a'.
        storage
            .sched_txn_command(
                commands::ResolveLockLite::new(
                    99.into(),
                    TimeStamp::zero(),
                    vec![Key::from_raw(b"a")],
                    Context::default(),
                ),
                expect_ok_callback(tx.clone(), 0),
            )
            .unwrap();
        rx.recv().unwrap();

        storage
            .sched_txn_command(
                commands::Prewrite::with_defaults(
                    vec![
                        Mutation::make_put(Key::from_raw(b"a"), b"foo".to_vec()),
                        Mutation::make_put(Key::from_raw(b"b"), b"foo".to_vec()),
                        Mutation::make_put(Key::from_raw(b"c"), b"foo".to_vec()),
                    ],
                    b"c".to_vec(),
                    101.into(),
                ),
                expect_ok_callback(tx.clone(), 0),
            )
            .unwrap();
        rx.recv().unwrap();

        // Commit key 'b' and key 'c' and left key 'a' still locked.
        let resolve_keys = vec![Key::from_raw(b"b"), Key::from_raw(b"c")];
        storage
            .sched_txn_command(
                commands::ResolveLockLite::new(
                    101.into(),
                    102.into(),
                    resolve_keys,
                    Context::default(),
                ),
                expect_ok_callback(tx, 0),
            )
            .unwrap();
        rx.recv().unwrap();

        // Check lock for key 'a'.
        let lock_a = {
            let mut lock = LockInfo::default();
            lock.set_primary_lock(b"c".to_vec());
            lock.set_lock_version(101);
            lock.set_key(b"a".to_vec());
            lock
        };
        let res =
            block_on(storage.scan_lock(Context::default(), 101.into(), None, None, 0)).unwrap();
        assert_eq!(res, vec![lock_a]);
    }

    #[test]
    fn test_txn_heart_beat() {
        let storage = TestStorageBuilderApiV1::new(MockLockManager::new())
            .build()
            .unwrap();
        let (tx, rx) = channel();

        let k = Key::from_raw(b"k");
        let v = b"v".to_vec();

        let uncommitted = TxnStatus::uncommitted;

        // No lock.
        storage
            .sched_txn_command(
                commands::TxnHeartBeat::new(k.clone(), 10.into(), 100, Context::default()),
                expect_fail_callback(tx.clone(), 0, |e| match e {
                    Error(box ErrorInner::Txn(TxnError(box TxnErrorInner::Mvcc(mvcc::Error(
                        box mvcc::ErrorInner::TxnNotFound { .. },
                    ))))) => (),
                    e => panic!("unexpected error chain: {:?}", e),
                }),
            )
            .unwrap();
        rx.recv().unwrap();

        storage
            .sched_txn_command(
                commands::Prewrite::with_lock_ttl(
                    vec![Mutation::make_put(k.clone(), v.clone())],
                    b"k".to_vec(),
                    10.into(),
                    100,
                ),
                expect_ok_callback(tx.clone(), 0),
            )
            .unwrap();
        rx.recv().unwrap();

        let lock_with_ttl = |ttl| {
            txn_types::Lock::new(
                LockType::Put,
                b"k".to_vec(),
                10.into(),
                ttl,
                Some(v.clone()),
                0.into(),
                0,
                0.into(),
            )
        };

        // `advise_ttl` = 90, which is less than current ttl 100. The lock's ttl will
        // remains 100.
        storage
            .sched_txn_command(
                commands::TxnHeartBeat::new(k.clone(), 10.into(), 90, Context::default()),
                expect_value_callback(tx.clone(), 0, uncommitted(lock_with_ttl(100), false)),
            )
            .unwrap();
        rx.recv().unwrap();

        // `advise_ttl` = 110, which is greater than current ttl. The lock's ttl will be
        // updated to 110.
        storage
            .sched_txn_command(
                commands::TxnHeartBeat::new(k.clone(), 10.into(), 110, Context::default()),
                expect_value_callback(tx.clone(), 0, uncommitted(lock_with_ttl(110), false)),
            )
            .unwrap();
        rx.recv().unwrap();

        // Lock not match. Nothing happens except throwing an error.
        storage
            .sched_txn_command(
                commands::TxnHeartBeat::new(k, 11.into(), 150, Context::default()),
                expect_fail_callback(tx, 0, |e| match e {
                    Error(box ErrorInner::Txn(TxnError(box TxnErrorInner::Mvcc(mvcc::Error(
                        box mvcc::ErrorInner::TxnNotFound { .. },
                    ))))) => (),
                    e => panic!("unexpected error chain: {:?}", e),
                }),
            )
            .unwrap();
        rx.recv().unwrap();
    }

    #[test]
    fn test_check_txn_status() {
        let storage = TestStorageBuilderApiV1::new(MockLockManager::new())
            .build()
            .unwrap();
        let cm = storage.concurrency_manager.clone();
        let (tx, rx) = channel();

        let k = Key::from_raw(b"k");
        let v = b"b".to_vec();

        let ts = TimeStamp::compose;
        use TxnStatus::*;
        let uncommitted = TxnStatus::uncommitted;
        let committed = TxnStatus::committed;

        // No lock and no commit info. Gets an error.
        storage
            .sched_txn_command(
                commands::CheckTxnStatus::new(
                    k.clone(),
                    ts(9, 0),
                    ts(9, 1),
                    ts(9, 1),
                    false,
                    false,
                    false,
                    Context::default(),
                ),
                expect_fail_callback(tx.clone(), 0, |e| match e {
                    Error(box ErrorInner::Txn(TxnError(box TxnErrorInner::Mvcc(mvcc::Error(
                        box mvcc::ErrorInner::TxnNotFound { .. },
                    ))))) => (),
                    e => panic!("unexpected error chain: {:?}", e),
                }),
            )
            .unwrap();
        rx.recv().unwrap();

        assert_eq!(cm.max_ts(), ts(9, 1));

        // No lock and no commit info. If specified rollback_if_not_exist, the key will
        // be rolled back.
        storage
            .sched_txn_command(
                commands::CheckTxnStatus::new(
                    k.clone(),
                    ts(9, 0),
                    ts(9, 1),
                    ts(9, 1),
                    true,
                    false,
                    false,
                    Context::default(),
                ),
                expect_value_callback(tx.clone(), 0, LockNotExist),
            )
            .unwrap();
        rx.recv().unwrap();

        // A rollback will be written, so an later-arriving prewrite will fail.
        storage
            .sched_txn_command(
                commands::Prewrite::with_defaults(
                    vec![Mutation::make_put(k.clone(), v.clone())],
                    k.as_encoded().to_vec(),
                    ts(9, 0),
                ),
                expect_fail_callback(tx.clone(), 0, |e| match e {
                    Error(box ErrorInner::Txn(TxnError(box TxnErrorInner::Mvcc(mvcc::Error(
                        box mvcc::ErrorInner::WriteConflict { .. },
                    ))))) => (),
                    e => panic!("unexpected error chain: {:?}", e),
                }),
            )
            .unwrap();
        rx.recv().unwrap();

        storage
            .sched_txn_command(
                commands::Prewrite::new(
                    vec![Mutation::make_put(k.clone(), v.clone())],
                    b"k".to_vec(),
                    ts(10, 0),
                    100,
                    false,
                    3,
                    ts(10, 1),
                    TimeStamp::default(),
                    Some(vec![b"k1".to_vec(), b"k2".to_vec()]),
                    false,
                    AssertionLevel::Off,
                    Context::default(),
                ),
                expect_ok_callback(tx.clone(), 0),
            )
            .unwrap();
        rx.recv().unwrap();

        // If lock exists and not expired, returns the lock's information.
        storage
            .sched_txn_command(
                commands::CheckTxnStatus::new(
                    k.clone(),
                    ts(10, 0),
                    0.into(),
                    0.into(),
                    true,
                    false,
                    false,
                    Context::default(),
                ),
                expect_value_callback(
                    tx.clone(),
                    0,
                    uncommitted(
                        txn_types::Lock::new(
                            LockType::Put,
                            b"k".to_vec(),
                            ts(10, 0),
                            100,
                            Some(v.clone()),
                            0.into(),
                            3,
                            ts(10, 1),
                        )
                        .use_async_commit(vec![b"k1".to_vec(), b"k2".to_vec()]),
                        false,
                    ),
                ),
            )
            .unwrap();
        rx.recv().unwrap();

        // TODO: Check the lock's min_commit_ts field.

        storage
            .sched_txn_command(
                commands::Commit::new(vec![k.clone()], ts(10, 0), ts(20, 0), Context::default()),
                expect_ok_callback(tx.clone(), 0),
            )
            .unwrap();
        rx.recv().unwrap();

        // If the transaction is committed, returns the commit_ts.
        storage
            .sched_txn_command(
                commands::CheckTxnStatus::new(
                    k.clone(),
                    ts(10, 0),
                    ts(12, 0),
                    ts(15, 0),
                    true,
                    false,
                    false,
                    Context::default(),
                ),
                expect_value_callback(tx.clone(), 0, committed(ts(20, 0))),
            )
            .unwrap();
        rx.recv().unwrap();

        storage
            .sched_txn_command(
                commands::Prewrite::with_lock_ttl(
                    vec![Mutation::make_put(k.clone(), v)],
                    k.as_encoded().to_vec(),
                    ts(25, 0),
                    100,
                ),
                expect_ok_callback(tx.clone(), 0),
            )
            .unwrap();
        rx.recv().unwrap();

        // If the lock has expired, cleanup it.
        storage
            .sched_txn_command(
                commands::CheckTxnStatus::new(
                    k.clone(),
                    ts(25, 0),
                    ts(126, 0),
                    ts(127, 0),
                    true,
                    false,
                    false,
                    Context::default(),
                ),
                expect_value_callback(tx.clone(), 0, TtlExpire),
            )
            .unwrap();
        rx.recv().unwrap();

        storage
            .sched_txn_command(
                commands::Commit::new(vec![k], ts(25, 0), ts(28, 0), Context::default()),
                expect_fail_callback(tx, 0, |e| match e {
                    Error(box ErrorInner::Txn(TxnError(box TxnErrorInner::Mvcc(mvcc::Error(
                        box mvcc::ErrorInner::TxnLockNotFound { .. },
                    ))))) => (),
                    e => panic!("unexpected error chain: {:?}", e),
                }),
            )
            .unwrap();
        rx.recv().unwrap();
    }

    #[test]
    fn test_check_secondary_locks() {
        let storage = TestStorageBuilderApiV1::new(MockLockManager::new())
            .build()
            .unwrap();
        let cm = storage.concurrency_manager.clone();
        let (tx, rx) = channel();

        let k1 = Key::from_raw(b"k1");
        let k2 = Key::from_raw(b"k2");

        storage
            .sched_txn_command(
                commands::Prewrite::new(
                    vec![
                        Mutation::make_lock(k1.clone()),
                        Mutation::make_lock(k2.clone()),
                    ],
                    b"k".to_vec(),
                    10.into(),
                    100,
                    false,
                    2,
                    TimeStamp::zero(),
                    TimeStamp::default(),
                    None,
                    false,
                    AssertionLevel::Off,
                    Context::default(),
                ),
                expect_ok_callback(tx.clone(), 0),
            )
            .unwrap();
        rx.recv().unwrap();

        // All locks exist

        let mut lock1 = LockInfo::default();
        lock1.set_primary_lock(b"k".to_vec());
        lock1.set_lock_version(10);
        lock1.set_key(b"k1".to_vec());
        lock1.set_txn_size(2);
        lock1.set_lock_ttl(100);
        lock1.set_lock_type(Op::Lock);
        let mut lock2 = lock1.clone();
        lock2.set_key(b"k2".to_vec());

        storage
            .sched_txn_command(
                commands::CheckSecondaryLocks::new(
                    vec![k1.clone(), k2.clone()],
                    10.into(),
                    Context::default(),
                ),
                expect_secondary_locks_status_callback(
                    tx.clone(),
                    SecondaryLocksStatus::Locked(vec![lock1, lock2]),
                ),
            )
            .unwrap();
        rx.recv().unwrap();

        // One of the locks are committed

        storage
            .sched_txn_command(
                commands::Commit::new(vec![k1.clone()], 10.into(), 20.into(), Context::default()),
                expect_ok_callback(tx.clone(), 0),
            )
            .unwrap();
        rx.recv().unwrap();

        storage
            .sched_txn_command(
                commands::CheckSecondaryLocks::new(vec![k1, k2], 10.into(), Context::default()),
                expect_secondary_locks_status_callback(
                    tx.clone(),
                    SecondaryLocksStatus::Committed(20.into()),
                ),
            )
            .unwrap();
        rx.recv().unwrap();

        assert_eq!(cm.max_ts(), 10.into());

        // Some of the locks do not exist
        let k3 = Key::from_raw(b"k3");
        let k4 = Key::from_raw(b"k4");

        storage
            .sched_txn_command(
                commands::Prewrite::new(
                    vec![Mutation::make_lock(k3.clone())],
                    b"k".to_vec(),
                    30.into(),
                    100,
                    false,
                    2,
                    TimeStamp::zero(),
                    TimeStamp::default(),
                    None,
                    false,
                    AssertionLevel::Off,
                    Context::default(),
                ),
                expect_ok_callback(tx.clone(), 0),
            )
            .unwrap();
        rx.recv().unwrap();

        storage
            .sched_txn_command(
                commands::CheckSecondaryLocks::new(vec![k3, k4], 10.into(), Context::default()),
                expect_secondary_locks_status_callback(tx, SecondaryLocksStatus::RolledBack),
            )
            .unwrap();
        rx.recv().unwrap();
    }

    fn test_pessimistic_lock_impl(pipelined_pessimistic_lock: bool) {
        let lock_mgr = MockLockManager::new();
        let storage = TestStorageBuilderApiV1::new(lock_mgr.clone())
            .pipelined_pessimistic_lock(pipelined_pessimistic_lock)
            .build()
            .unwrap();
        let cm = storage.concurrency_manager.clone();
        let (tx, rx) = channel();
        let (key, val) = (Key::from_raw(b"key"), b"val".to_vec());
        let (key2, val2) = (Key::from_raw(b"key2"), b"val2".to_vec());

        let results_values = |res: Vec<Option<Value>>| {
            PessimisticLockResults(
                res.into_iter()
                    .map(|v| PessimisticLockKeyResult::Value(v))
                    .collect::<Vec<_>>(),
            )
        };
        let results_existence = |res: Vec<bool>| {
            PessimisticLockResults(
                res.into_iter()
                    .map(|v| PessimisticLockKeyResult::Existence(v))
                    .collect::<Vec<_>>(),
            )
        };
        let results_empty =
            |len| PessimisticLockResults(vec![PessimisticLockKeyResult::Empty; len]);

        // Key not exist
        for &(return_values, check_existence) in
            &[(false, false), (false, true), (true, false), (true, true)]
        {
            let pessimistic_lock_res = if return_values {
                results_values(vec![None])
            } else if check_existence {
                results_existence(vec![false])
            } else {
                results_empty(1)
            };

            storage
                .sched_txn_command(
                    new_acquire_pessimistic_lock_command(
                        vec![(key.clone(), false)],
                        10,
                        10,
                        return_values,
                        check_existence,
                    ),
                    expect_pessimistic_lock_res_callback(tx.clone(), pessimistic_lock_res.clone()),
                )
                .unwrap();
            rx.recv().unwrap();

            if return_values || check_existence {
                assert_eq!(cm.max_ts(), 10.into());
            }

            // Duplicated command
            storage
                .sched_txn_command(
                    new_acquire_pessimistic_lock_command(
                        vec![(key.clone(), false)],
                        10,
                        10,
                        return_values,
                        check_existence,
                    ),
                    expect_pessimistic_lock_res_callback(tx.clone(), pessimistic_lock_res.clone()),
                )
                .unwrap();
            rx.recv().unwrap();

            delete_pessimistic_lock(&storage, key.clone(), 10, 10);
        }

        storage
            .sched_txn_command(
                new_acquire_pessimistic_lock_command(
                    vec![(key.clone(), false)],
                    10,
                    10,
                    false,
                    false,
                ),
                expect_pessimistic_lock_res_callback(tx.clone(), results_empty(1)),
            )
            .unwrap();
        rx.recv().unwrap();

        // KeyIsLocked
        for &(return_values, check_existence) in
            &[(false, false), (false, true), (true, false), (true, true)]
        {
            storage
                .sched_txn_command(
                    new_acquire_pessimistic_lock_command(
                        vec![(key.clone(), false)],
                        20,
                        20,
                        return_values,
                        check_existence,
                    ),
                    expect_fail_callback(tx.clone(), 0, |e| match e {
                        Error(box ErrorInner::Txn(TxnError(box TxnErrorInner::Mvcc(
                            mvcc::Error(box mvcc::ErrorInner::KeyIsLocked(_)),
                        )))) => (),
                        e => panic!("unexpected error chain: {:?}", e),
                    }),
                )
                .unwrap();
            // The request enters lock waiting state.
            rx.recv_timeout(Duration::from_millis(100)).unwrap_err();
            lock_mgr.simulate_timeout_all();
            // The lock-waiting request is cancelled.
            rx.recv().unwrap();
        }

        // Always update max_ts when trying to read.
        assert_eq!(cm.max_ts(), 20.into());

        // Put key and key2.
        storage
            .sched_txn_command(
                commands::PrewritePessimistic::new(
                    vec![
                        (
                            Mutation::make_put(key.clone(), val.clone()),
                            DoPessimisticCheck,
                        ),
                        (
                            Mutation::make_put(key2.clone(), val2.clone()),
                            SkipPessimisticCheck,
                        ),
                    ],
                    key.to_raw().unwrap(),
                    10.into(),
                    3000,
                    10.into(),
                    1,
                    TimeStamp::zero(),
                    TimeStamp::default(),
                    None,
                    false,
                    AssertionLevel::Off,
                    Context::default(),
                ),
                expect_ok_callback(tx.clone(), 0),
            )
            .unwrap();
        rx.recv().unwrap();
        storage
            .sched_txn_command(
                commands::Commit::new(
                    vec![key.clone(), key2.clone()],
                    10.into(),
                    20.into(),
                    Context::default(),
                ),
                expect_ok_callback(tx.clone(), 0),
            )
            .unwrap();
        rx.recv().unwrap();

        // WriteConflict
        for &(return_values, check_existence) in
            &[(false, false), (false, true), (true, false), (true, true)]
        {
            storage
                .sched_txn_command(
                    new_acquire_pessimistic_lock_command(
                        vec![(key.clone(), false)],
                        15,
                        15,
                        return_values,
                        check_existence,
                    ),
                    expect_fail_callback(tx.clone(), 0, |e| match e {
                        Error(box ErrorInner::Txn(TxnError(box TxnErrorInner::Mvcc(
                            mvcc::Error(box mvcc::ErrorInner::WriteConflict { .. }),
                        )))) => (),
                        e => panic!("unexpected error chain: {:?}", e),
                    }),
                )
                .unwrap();
            rx.recv().unwrap();
        }

        assert_eq!(cm.max_ts(), 20.into());

        // Return multiple values
        for &(return_values, check_existence) in
            &[(false, false), (false, true), (true, false), (true, true)]
        {
            let pessimistic_lock_res = if return_values {
                results_values(vec![Some(val.clone()), Some(val2.clone()), None])
            } else if check_existence {
                results_existence(vec![true, true, false])
            } else {
                results_empty(3)
            };
            storage
                .sched_txn_command(
                    new_acquire_pessimistic_lock_command(
                        vec![
                            (key.clone(), false),
                            (key2.clone(), false),
                            (Key::from_raw(b"key3"), false),
                        ],
                        30,
                        30,
                        return_values,
                        check_existence,
                    ),
                    expect_pessimistic_lock_res_callback(tx.clone(), pessimistic_lock_res),
                )
                .unwrap();
            rx.recv().unwrap();

            if return_values || check_existence {
                assert_eq!(cm.max_ts(), 30.into());
            }

            delete_pessimistic_lock(&storage, key.clone(), 30, 30);
        }
    }

    #[test]
    fn test_pessimistic_lock() {
        test_pessimistic_lock_impl(false);
        test_pessimistic_lock_impl(true);
    }

    fn test_pessimistic_lock_resumable_impl(
        pipelined_pessimistic_lock: bool,
        in_memory_lock: bool,
    ) {
        type Res = PessimisticLockKeyResult;
        let storage = TestStorageBuilderApiV1::new(MockLockManager::new())
            .pipelined_pessimistic_lock(pipelined_pessimistic_lock)
            .in_memory_pessimistic_lock(in_memory_lock)
            .build()
            .unwrap();
        let (tx, rx) = channel();

        let results_empty =
            |len| PessimisticLockResults(vec![PessimisticLockKeyResult::Empty; len]);

        for case_num in 0..4 {
            let key = |i| vec![b'k', case_num, i];
            // Put key "k1".
            storage
                .sched_txn_command(
                    commands::Prewrite::new(
                        vec![Mutation::make_put(Key::from_raw(&key(1)), b"v1".to_vec())],
                        key(1),
                        10.into(),
                        3000,
                        false,
                        1,
                        TimeStamp::zero(),
                        TimeStamp::default(),
                        None,
                        false,
                        AssertionLevel::Off,
                        Context::default(),
                    ),
                    expect_ok_callback(tx.clone(), 0),
                )
                .unwrap();
            rx.recv().unwrap();
            storage
                .sched_txn_command(
                    commands::Commit::new(
                        vec![Key::from_raw(&key(1))],
                        10.into(),
                        20.into(),
                        Context::default(),
                    ),
                    expect_ok_callback(tx.clone(), 0),
                )
                .unwrap();
            rx.recv().unwrap();

            // Put key "k2".
            storage
                .sched_txn_command(
                    commands::Prewrite::new(
                        vec![Mutation::make_put(Key::from_raw(&key(2)), b"v2".to_vec())],
                        key(2),
                        30.into(),
                        3000,
                        false,
                        1,
                        TimeStamp::zero(),
                        TimeStamp::default(),
                        None,
                        false,
                        AssertionLevel::Off,
                        Context::default(),
                    ),
                    expect_ok_callback(tx.clone(), 0),
                )
                .unwrap();
            rx.recv().unwrap();
            storage
                .sched_txn_command(
                    commands::Commit::new(
                        vec![Key::from_raw(&key(2))],
                        30.into(),
                        40.into(),
                        Context::default(),
                    ),
                    expect_ok_callback(tx.clone(), 0),
                )
                .unwrap();
            rx.recv().unwrap();

            // Lock "k3", and we will pessimistic-rollback it.
            storage
                .sched_txn_command(
                    new_acquire_pessimistic_lock_command(
                        vec![(Key::from_raw(&key(3)), false)],
                        20,
                        20,
                        false,
                        false,
                    ),
                    expect_pessimistic_lock_res_callback(tx.clone(), results_empty(1)),
                )
                .unwrap();
            rx.recv().unwrap();

            // Prewrite "k4", and we will commit it
            storage
                .sched_txn_command(
                    commands::Prewrite::new(
                        vec![Mutation::make_put(Key::from_raw(&key(4)), b"v4".to_vec())],
                        key(4),
                        30.into(),
                        3000,
                        false,
                        1,
                        TimeStamp::zero(),
                        TimeStamp::default(),
                        None,
                        false,
                        AssertionLevel::Off,
                        Context::default(),
                    ),
                    expect_ok_callback(tx.clone(), 0),
                )
                .unwrap();
            rx.recv().unwrap();

            // Prewrite "k5", and we will roll it back
            storage
                .sched_txn_command(
                    commands::Prewrite::new(
                        vec![Mutation::make_put(Key::from_raw(&key(5)), b"v5".to_vec())],
                        key(5),
                        30.into(),
                        3000,
                        false,
                        1,
                        TimeStamp::zero(),
                        TimeStamp::default(),
                        None,
                        false,
                        AssertionLevel::Off,
                        Context::default(),
                    ),
                    expect_ok_callback(tx.clone(), 0),
                )
                .unwrap();
            rx.recv().unwrap();

            // Prewrite "k6", and it won't cause conflict after committing.
            storage
                .sched_txn_command(
                    commands::Prewrite::new(
                        vec![Mutation::make_put(Key::from_raw(&key(6)), b"v6".to_vec())],
                        key(6),
                        10.into(),
                        3000,
                        false,
                        1,
                        TimeStamp::zero(),
                        TimeStamp::default(),
                        None,
                        false,
                        AssertionLevel::Off,
                        Context::default(),
                    ),
                    expect_ok_callback(tx.clone(), 0),
                )
                .unwrap();
            rx.recv().unwrap();
        }

        for &(case_num, return_values, check_existence) in &[
            (0, false, false),
            (1, false, true),
            (2, true, false),
            (3, true, true),
        ] {
            let key = |i| vec![b'k', case_num, i];
            let expected_results = if return_values {
                vec![
                    Res::Value(Some(b"v1".to_vec())),
                    Res::LockedWithConflict {
                        value: Some(b"v2".to_vec()),
                        conflict_ts: 40.into(),
                    },
                    Res::Value(None),
                    Res::LockedWithConflict {
                        value: Some(b"v4".to_vec()),
                        conflict_ts: 40.into(),
                    },
                    Res::LockedWithConflict {
                        value: None,
                        conflict_ts: 30.into(),
                    },
                    Res::Value(Some(b"v6".to_vec())),
                ]
            } else if check_existence {
                vec![
                    Res::Existence(true),
                    Res::LockedWithConflict {
                        value: Some(b"v2".to_vec()),
                        conflict_ts: 40.into(),
                    },
                    Res::Existence(false),
                    Res::LockedWithConflict {
                        value: Some(b"v4".to_vec()),
                        conflict_ts: 40.into(),
                    },
                    Res::LockedWithConflict {
                        value: None,
                        conflict_ts: 30.into(),
                    },
                    Res::Existence(true),
                ]
            } else {
                vec![
                    Res::Empty,
                    Res::LockedWithConflict {
                        value: Some(b"v2".to_vec()),
                        conflict_ts: 40.into(),
                    },
                    Res::Empty,
                    Res::LockedWithConflict {
                        value: Some(b"v4".to_vec()),
                        conflict_ts: 40.into(),
                    },
                    Res::LockedWithConflict {
                        value: None,
                        conflict_ts: 30.into(),
                    },
                    Res::Empty,
                ]
            };

            // k1 & k2
            for (i, k) in &[(0, key(1)), (1, key(2))] {
                let i = *i;
                storage
                    .sched_txn_command(
                        new_acquire_pessimistic_lock_command(
                            vec![(Key::from_raw(k), false)],
                            25,
                            25,
                            return_values,
                            check_existence,
                        )
                        .allow_lock_with_conflict(true),
                        expect_pessimistic_lock_res_callback(
                            tx.clone(),
                            PessimisticLockResults(vec![expected_results[i].clone()]),
                        ),
                    )
                    .unwrap();
                rx.recv().unwrap();
            }

            // k3
            // Report KeyIsLocked if no wait
            storage
                .sched_txn_command(
                    new_acquire_pessimistic_lock_command(
                        vec![(Key::from_raw(&key(3)), false)],
                        25,
                        25,
                        return_values,
                        check_existence,
                    )
                    .allow_lock_with_conflict(true)
                    .lock_wait_timeout(None),
                    expect_value_with_checker_callback(
                        tx.clone(),
                        0,
                        |res: Result<PessimisticLockResults>| {
                            let e = res.unwrap().0[0].unwrap_err();
                            match e.inner() {
                                ErrorInner::Txn(TxnError(box TxnErrorInner::Mvcc(
                                    mvcc::Error(box mvcc::ErrorInner::KeyIsLocked(..)),
                                ))) => (),
                                e => panic!("unexpected error chain: {:?}", e),
                            }
                        },
                    ),
                )
                .unwrap();
            rx.recv().unwrap();

            // Lock wait
            let (tx1, rx1) = channel();
            // k3
            storage
                .sched_txn_command(
                    new_acquire_pessimistic_lock_command(
                        vec![(Key::from_raw(&key(3)), false)],
                        25,
                        25,
                        return_values,
                        check_existence,
                    )
                    .allow_lock_with_conflict(true)
                    .lock_wait_timeout(Some(WaitTimeout::Default)),
                    expect_pessimistic_lock_res_callback(
                        tx1.clone(),
                        PessimisticLockResults(vec![expected_results[2].clone()]),
                    ),
                )
                .unwrap();
            rx1.recv_timeout(Duration::from_millis(100)).unwrap_err();

            delete_pessimistic_lock(&storage, Key::from_raw(&key(3)), 20, 20);
            rx1.recv().unwrap();

            // k4
            storage
                .sched_txn_command(
                    new_acquire_pessimistic_lock_command(
                        vec![(Key::from_raw(&key(4)), false)],
                        25,
                        25,
                        return_values,
                        check_existence,
                    )
                    .allow_lock_with_conflict(true)
                    .lock_wait_timeout(Some(WaitTimeout::Default)),
                    expect_pessimistic_lock_res_callback(
                        tx1.clone(),
                        PessimisticLockResults(vec![expected_results[3].clone()]),
                    ),
                )
                .unwrap();
            rx1.recv_timeout(Duration::from_millis(100)).unwrap_err();
            storage
                .sched_txn_command(
                    commands::Commit::new(
                        vec![Key::from_raw(&key(4))],
                        30.into(),
                        40.into(),
                        Context::default(),
                    ),
                    expect_ok_callback(tx.clone(), 0),
                )
                .unwrap();
            rx.recv().unwrap();
            rx1.recv().unwrap();

            // k5
            storage
                .sched_txn_command(
                    new_acquire_pessimistic_lock_command(
                        vec![(Key::from_raw(&key(5)), false)],
                        25,
                        25,
                        return_values,
                        check_existence,
                    )
                    .allow_lock_with_conflict(true)
                    .lock_wait_timeout(Some(WaitTimeout::Default)),
                    expect_pessimistic_lock_res_callback(
                        tx1.clone(),
                        PessimisticLockResults(vec![expected_results[4].clone()]),
                    ),
                )
                .unwrap();
            rx1.recv_timeout(Duration::from_millis(100)).unwrap_err();
            storage
                .sched_txn_command(
                    commands::Rollback::new(
                        vec![Key::from_raw(&key(5))],
                        30.into(),
                        Context::default(),
                    ),
                    expect_ok_callback(tx.clone(), 0),
                )
                .unwrap();
            rx.recv().unwrap();
            rx1.recv().unwrap();

            // k6
            storage
                .sched_txn_command(
                    new_acquire_pessimistic_lock_command(
                        vec![(Key::from_raw(&key(6)), false)],
                        25,
                        25,
                        return_values,
                        check_existence,
                    )
                    .allow_lock_with_conflict(true)
                    .lock_wait_timeout(Some(WaitTimeout::Default)),
                    expect_pessimistic_lock_res_callback(
                        tx1.clone(),
                        PessimisticLockResults(vec![expected_results[5].clone()]),
                    ),
                )
                .unwrap();
            rx1.recv_timeout(Duration::from_millis(100)).unwrap_err();
            storage
                .sched_txn_command(
                    commands::Commit::new(
                        vec![Key::from_raw(&key(6))],
                        10.into(),
                        20.into(),
                        Context::default(),
                    ),
                    expect_ok_callback(tx.clone(), 0),
                )
                .unwrap();
            rx.recv().unwrap();
            rx1.recv().unwrap();

            must_have_locks(
                &storage,
                50,
                &key(0),
                &key(10),
                &[
                    (&key(1), Op::PessimisticLock, 25, 25),
                    (&key(2), Op::PessimisticLock, 25, 40),
                    (&key(3), Op::PessimisticLock, 25, 25),
                    (&key(4), Op::PessimisticLock, 25, 40),
                    (&key(5), Op::PessimisticLock, 25, 30),
                    (&key(6), Op::PessimisticLock, 25, 25),
                ],
            );

            // Test idempotency
            for i in 0..6usize {
                storage
                    .sched_txn_command(
                        new_acquire_pessimistic_lock_command(
                            vec![(Key::from_raw(&key(i as u8 + 1)), false)],
                            25,
                            25,
                            return_values,
                            check_existence,
                        )
                        .allow_lock_with_conflict(true)
                        .lock_wait_timeout(Some(WaitTimeout::Default)),
                        expect_pessimistic_lock_res_callback(
                            tx1.clone(),
                            PessimisticLockResults(vec![expected_results[i].clone()]),
                        ),
                    )
                    .unwrap();
                rx1.recv().unwrap();
            }
        }

        // Check the channel is clear to avoid misusing in the above test code.
        tx.send(100).unwrap();
        assert_eq!(rx.recv().unwrap(), 100);

        // Test request queueing.
        storage
            .sched_txn_command(
                new_acquire_pessimistic_lock_command(
                    vec![(Key::from_raw(b"k21"), false)],
                    10,
                    10,
                    false,
                    false,
                )
                .allow_lock_with_conflict(true)
                .lock_wait_timeout(Some(WaitTimeout::Default)),
                expect_pessimistic_lock_res_callback(tx, results_empty(1)),
            )
            .unwrap();
        rx.recv().unwrap();

        let channels: Vec<_> = (0..4).map(|_| channel()).collect();
        let start_ts = &[20, 50, 30, 40];
        for i in 0..4 {
            storage
                .sched_txn_command(
                    new_acquire_pessimistic_lock_command(
                        vec![(Key::from_raw(b"k21"), false)],
                        start_ts[i],
                        start_ts[i],
                        false,
                        false,
                    )
                    .allow_lock_with_conflict(true)
                    .lock_wait_timeout(Some(WaitTimeout::Default)),
                    expect_pessimistic_lock_res_callback(channels[i].0.clone(), results_empty(1)),
                )
                .unwrap();
            channels[i]
                .1
                .recv_timeout(Duration::from_millis(100))
                .unwrap_err();
        }

        delete_pessimistic_lock(&storage, Key::from_raw(b"k21"), 10, 10);
        channels[0].1.recv().unwrap();
        channels[2]
            .1
            .recv_timeout(Duration::from_millis(100))
            .unwrap_err();

        delete_pessimistic_lock(&storage, Key::from_raw(b"k21"), 20, 20);
        channels[2].1.recv().unwrap();
        channels[3]
            .1
            .recv_timeout(Duration::from_millis(100))
            .unwrap_err();

        delete_pessimistic_lock(&storage, Key::from_raw(b"k21"), 30, 30);
        channels[3].1.recv().unwrap();
        channels[1]
            .1
            .recv_timeout(Duration::from_millis(100))
            .unwrap_err();

        delete_pessimistic_lock(&storage, Key::from_raw(b"k21"), 40, 40);
        channels[1].1.recv().unwrap();
    }

    #[test]
    fn test_pessimistic_lock_resumable() {
        for &pipelined_pessimistic_lock in &[false, true] {
            for &in_memory_lock in &[false, true] {
                test_pessimistic_lock_resumable_impl(pipelined_pessimistic_lock, in_memory_lock);
            }
        }
    }

    #[allow(clippy::large_enum_variant)]
    pub enum Msg {
        WaitFor {
            token: LockWaitToken,
            region_id: u64,
            region_epoch: RegionEpoch,
            term: u64,
            start_ts: TimeStamp,
            wait_info: KeyLockWaitInfo,
            is_first_lock: bool,
            timeout: Option<WaitTimeout>,
            cancel_callback: CancellationCallback,
            diag_ctx: DiagnosticContext,
        },
        RemoveLockWait {
            token: LockWaitToken,
        },
    }

    // `ProxyLockMgr` sends all msgs it received to `Sender`.
    // It's used to check whether we send right messages to lock manager.
    #[derive(Clone)]
    pub struct ProxyLockMgr {
        tx: Arc<Mutex<Sender<Msg>>>,
        has_waiter: Arc<AtomicBool>,
    }

    impl ProxyLockMgr {
        pub fn new(tx: Sender<Msg>) -> Self {
            Self {
                tx: Arc::new(Mutex::new(tx)),
                has_waiter: Arc::new(AtomicBool::new(false)),
            }
        }
    }

    impl LockManager for ProxyLockMgr {
        fn allocate_token(&self) -> LockWaitToken {
            LockWaitToken(Some(1))
        }

        fn wait_for(
            &self,
            token: LockWaitToken,
            region_id: u64,
            region_epoch: RegionEpoch,
            term: u64,
            start_ts: TimeStamp,
            wait_info: KeyLockWaitInfo,
            is_first_lock: bool,
            timeout: Option<WaitTimeout>,
            cancel_callback: CancellationCallback,
            diag_ctx: DiagnosticContext,
        ) {
            self.tx
                .lock()
                .send(Msg::WaitFor {
                    token,
                    region_id,
                    region_epoch,
                    term,
                    start_ts,
                    wait_info,
                    is_first_lock,
                    timeout,
                    cancel_callback,
                    diag_ctx,
                })
                .unwrap();
        }

        fn update_wait_for(&self, _updated_items: Vec<UpdateWaitForEvent>) {}

        fn remove_lock_wait(&self, token: LockWaitToken) {
            self.tx.lock().send(Msg::RemoveLockWait { token }).unwrap();
        }

        fn has_waiter(&self) -> bool {
            self.has_waiter.load(Ordering::Relaxed)
        }

        fn dump_wait_for_entries(&self, _cb: waiter_manager::Callback) {
            unimplemented!()
        }
    }

    // Test whether `Storage` sends right wait-for-lock msgs to `LockManager`.
    #[test]
    fn validate_wait_for_lock_msg() {
        let (msg_tx, msg_rx) = channel();
        let storage = TestStorageBuilderApiV1::from_engine_and_lock_mgr(
            TestEngineBuilder::new().build().unwrap(),
            ProxyLockMgr::new(msg_tx),
        )
        .build()
        .unwrap();

        let (k, v) = (b"k".to_vec(), b"v".to_vec());
        let (tx, rx) = channel();
        // Write lock-k.
        storage
            .sched_txn_command(
                commands::Prewrite::with_defaults(
                    vec![Mutation::make_put(Key::from_raw(&k), v)],
                    k.clone(),
                    10.into(),
                ),
                expect_ok_callback(tx.clone(), 0),
            )
            .unwrap();
        rx.recv().unwrap();
        // No wait for msg
        assert!(msg_rx.try_recv().is_err());

        // Meet lock-k.
        storage
            .sched_txn_command(
                commands::AcquirePessimisticLock::new(
                    vec![(Key::from_raw(b"foo"), false), (Key::from_raw(&k), false)],
                    k.clone(),
                    20.into(),
                    3000,
                    true,
                    20.into(),
                    Some(WaitTimeout::Millis(100)),
                    false,
                    21.into(),
                    false,
                    false,
                    false,
                    Context::default(),
                ),
                expect_ok_callback(tx, 0),
            )
            .unwrap();
        // The transaction should be waiting for lock released so cb won't be called.
        rx.recv_timeout(Duration::from_millis(500)).unwrap_err();

        let msg = msg_rx.try_recv().unwrap();
        // Check msg validation.
        match msg {
            Msg::WaitFor {
                start_ts,
                wait_info,
                is_first_lock,
                timeout,
                ..
            } => {
                assert_eq!(start_ts, TimeStamp::new(20));
                assert_eq!(
                    wait_info.lock_digest,
                    LockDigest {
                        ts: 10.into(),
                        hash: Key::from_raw(&k).gen_hash(),
                    }
                );
                assert_eq!(is_first_lock, true);
                assert_eq!(timeout, Some(WaitTimeout::Millis(100)));
            }

            _ => panic!("unexpected msg"),
        }
    }

    // Test whether `Storage` correctly wakes up lock-waiting requests
    #[test]
    fn test_wake_up() {
        struct BlockedLockRequestHandle {
            remaining: usize,
            rx: std::sync::mpsc::Receiver<i32>,
        }

        impl BlockedLockRequestHandle {
            fn assert_blocked(&mut self) {
                while self.remaining > 0 {
                    match self.rx.recv_timeout(Duration::from_millis(50)) {
                        Ok(_) => self.remaining -= 1,
                        Err(std::sync::mpsc::RecvTimeoutError::Timeout) => return,
                        Err(e) => panic!("unexpected error: {:?}", e),
                    }
                }
                panic!("pessimistic lock requests expected to be blocked finished unexpectedly")
            }

            fn assert_woken_up(mut self) {
                while self.remaining > 0 {
                    match self.rx.recv_timeout(Duration::from_millis(200)) {
                        Ok(_) => self.remaining -= 1,
                        Err(e) => panic!("unexpected error: {:?}", e),
                    }
                }
            }
        }

        let storage = TestStorageBuilderApiV1::from_engine_and_lock_mgr(
            TestEngineBuilder::new().build().unwrap(),
            MockLockManager::new(),
        )
        .build()
        .unwrap();

        let lock_blocked = |keys: &[Key],
                            lock_ts: u64,
                            expected_conflicting_start_ts: u64,
                            expected_conflicting_commit_ts: u64| {
            let (tx, rx) = channel();
            for k in keys {
                storage
                    .sched_txn_command(
                        commands::AcquirePessimisticLock::new(
                            vec![(k.clone(), false)],
                            k.to_raw().unwrap(),
                            lock_ts.into(),
                            3000,
                            false,
                            lock_ts.into(),
                            Some(WaitTimeout::Millis(5000)),
                            false,
                            (lock_ts + 1).into(),
                            false,
                            false,
                            false,
                            Context::default(),
                        ),
                        expect_fail_callback(tx.clone(), 6, move |e| match e {
                            Error(box ErrorInner::Txn(TxnError(box TxnErrorInner::Mvcc(
                                mvcc::Error(box mvcc::ErrorInner::WriteConflict {
                                    conflict_start_ts,
                                    conflict_commit_ts,
                                    ..
                                }),
                            )))) => {
                                assert_eq!(conflict_start_ts, expected_conflicting_start_ts.into());
                                assert_eq!(
                                    conflict_commit_ts,
                                    expected_conflicting_commit_ts.into()
                                );
                            }
                            e => panic!("unexpected error chain: {:?}", e),
                        }),
                    )
                    .unwrap();
            }
            let mut h = BlockedLockRequestHandle {
                remaining: keys.len(),
                rx,
            };
            h.assert_blocked();
            h
        };

        let (tx, rx) = channel();
        let prewrite_locks = |keys: &[Key], ts: TimeStamp| {
            storage
                .sched_txn_command(
                    commands::Prewrite::with_defaults(
                        keys.iter()
                            .map(|k| Mutation::make_put(k.clone(), b"v".to_vec()))
                            .collect(),
                        keys[0].to_raw().unwrap(),
                        ts,
                    ),
                    expect_ok_callback(tx.clone(), 0),
                )
                .unwrap();
            rx.recv().unwrap();
        };
        let acquire_pessimistic_locks = |keys: &[Key], ts: TimeStamp| {
            storage
                .sched_txn_command(
                    new_acquire_pessimistic_lock_command(
                        keys.iter().map(|k| (k.clone(), false)).collect(),
                        ts,
                        ts,
                        false,
                        false,
                    ),
                    expect_ok_callback(tx.clone(), 0),
                )
                .unwrap();
            rx.recv().unwrap();
        };

        let keys = vec![
            Key::from_raw(b"a"),
            Key::from_raw(b"b"),
            Key::from_raw(b"c"),
        ];

        // Commit
        prewrite_locks(&keys, 10.into());
        let h = lock_blocked(&keys, 15, 10, 20);
        storage
            .sched_txn_command(
                commands::Commit::new(keys.clone(), 10.into(), 20.into(), Context::default()),
                expect_ok_callback(tx.clone(), 0),
            )
            .unwrap();
        rx.recv().unwrap();

        h.assert_woken_up();

        // Cleanup
        for pessimistic in &[false, true] {
            let mut ts = TimeStamp::new(30);
            if *pessimistic {
                ts.incr();
                acquire_pessimistic_locks(&keys[..1], ts);
            } else {
                prewrite_locks(&keys[..1], ts);
            }
            let h = lock_blocked(&keys[..1], 35, ts.into_inner(), 0);
            storage
                .sched_txn_command(
                    commands::Cleanup::new(
                        keys[0].clone(),
                        ts,
                        TimeStamp::max(),
                        Context::default(),
                    ),
                    expect_ok_callback(tx.clone(), 0),
                )
                .unwrap();
            rx.recv().unwrap();

            h.assert_woken_up();
        }

        // Rollback
        for pessimistic in &[false, true] {
            let mut ts = TimeStamp::new(40);
            if *pessimistic {
                ts.incr();
                acquire_pessimistic_locks(&keys, ts);
            } else {
                prewrite_locks(&keys, ts);
            }
            let h = lock_blocked(&keys, 45, ts.into_inner(), 0);
            storage
                .sched_txn_command(
                    commands::Rollback::new(keys.clone(), ts, Context::default()),
                    expect_ok_callback(tx.clone(), 0),
                )
                .unwrap();
            rx.recv().unwrap();

            h.assert_woken_up();
        }

        // PessimisticRollback
        acquire_pessimistic_locks(&keys, 50.into());
        let h = lock_blocked(&keys, 55, 50, 0);
        storage
            .sched_txn_command(
                commands::PessimisticRollback::new(
                    keys.clone(),
                    50.into(),
                    50.into(),
                    Context::default(),
                ),
                expect_ok_callback(tx.clone(), 0),
            )
            .unwrap();
        rx.recv().unwrap();

        h.assert_woken_up();

        // ResolveLockLite
        for commit in &[false, true] {
            let mut start_ts = TimeStamp::new(60);
            let commit_ts = if *commit {
                start_ts.incr();
                start_ts.next()
            } else {
                TimeStamp::zero()
            };
            prewrite_locks(&keys, start_ts);
            let h = lock_blocked(&keys, 65, start_ts.into_inner(), commit_ts.into_inner());
            storage
                .sched_txn_command(
                    commands::ResolveLockLite::new(
                        start_ts,
                        commit_ts,
                        keys.clone(),
                        Context::default(),
                    ),
                    expect_ok_callback(tx.clone(), 0),
                )
                .unwrap();
            rx.recv().unwrap();

            h.assert_woken_up();
        }

        // ResolveLock
        let mut txn_status = HashMap::default();
        acquire_pessimistic_locks(&keys, 70.into());
        // Rollback start_ts=70
        txn_status.insert(TimeStamp::new(70), TimeStamp::zero());
        let committed_keys = vec![
            Key::from_raw(b"d"),
            Key::from_raw(b"e"),
            Key::from_raw(b"f"),
        ];
        prewrite_locks(&committed_keys, 75.into());
        txn_status.insert(TimeStamp::new(75), TimeStamp::new(76));
        let h_rolled_back = lock_blocked(&keys, 76, 70, 0);
        let h_committed = lock_blocked(&committed_keys, 76, 75, 76);
        storage
            .sched_txn_command(
                commands::ResolveLockReadPhase::new(txn_status, None, Context::default()),
                expect_ok_callback(tx.clone(), 0),
            )
            .unwrap();
        rx.recv().unwrap();
        h_rolled_back.assert_woken_up();
        h_committed.assert_woken_up();

        // CheckTxnStatus
        let key = Key::from_raw(b"k");
        let start_ts = TimeStamp::compose(100, 0);
        storage
            .sched_txn_command(
                commands::Prewrite::with_lock_ttl(
                    vec![Mutation::make_put(key.clone(), b"v".to_vec())],
                    key.to_raw().unwrap(),
                    start_ts,
                    100,
                ),
                expect_ok_callback(tx.clone(), 0),
            )
            .unwrap();
        rx.recv().unwrap();

        let mut h = lock_blocked(&[key.clone()], 105, start_ts.into_inner(), 0);

        // Not expire
        storage
            .sched_txn_command(
                commands::CheckTxnStatus::new(
                    key.clone(),
                    start_ts,
                    TimeStamp::compose(110, 0),
                    TimeStamp::compose(150, 0),
                    false,
                    false,
                    false,
                    Context::default(),
                ),
                expect_value_callback(
                    tx.clone(),
                    0,
                    TxnStatus::uncommitted(
                        txn_types::Lock::new(
                            LockType::Put,
                            b"k".to_vec(),
                            start_ts,
                            100,
                            Some(b"v".to_vec()),
                            0.into(),
                            0,
                            0.into(),
                        ),
                        false,
                    ),
                ),
            )
            .unwrap();
        rx.recv().unwrap();
        // Not woken up
        h.assert_blocked();

        // Expired
        storage
            .sched_txn_command(
                commands::CheckTxnStatus::new(
                    key,
                    start_ts,
                    TimeStamp::compose(110, 0),
                    TimeStamp::compose(201, 0),
                    false,
                    false,
                    false,
                    Context::default(),
                ),
                expect_value_callback(tx.clone(), 0, TxnStatus::TtlExpire),
            )
            .unwrap();
        rx.recv().unwrap();
        h.assert_woken_up();
    }

    #[test]
    fn test_check_memory_locks() {
        let storage = TestStorageBuilderApiV1::new(MockLockManager::new())
            .build()
            .unwrap();
        let cm = storage.get_concurrency_manager();
        let key = Key::from_raw(b"key");
        let guard = block_on(cm.lock_key(&key));
        guard.with_lock(|lock| {
            *lock = Some(txn_types::Lock::new(
                LockType::Put,
                b"key".to_vec(),
                10.into(),
                100,
                Some(vec![]),
                0.into(),
                1,
                20.into(),
            ));
        });

        let mut ctx = Context::default();
        ctx.set_isolation_level(IsolationLevel::Si);

        // Test get
        let key_error = extract_key_error(
            &block_on(storage.get(ctx.clone(), Key::from_raw(b"key"), 100.into())).unwrap_err(),
        );
        assert_eq!(key_error.get_locked().get_key(), b"key");
        // Ignore memory locks in resolved or committed locks.
        ctx.set_resolved_locks(vec![10]);
        block_on(storage.get(ctx.clone(), Key::from_raw(b"key"), 100.into())).unwrap();
        ctx.take_resolved_locks();

        // Test batch_get
        let batch_get = |ctx| {
            block_on(storage.batch_get(
                ctx,
                vec![Key::from_raw(b"a"), Key::from_raw(b"key")],
                100.into(),
            ))
        };
        let key_error = extract_key_error(&batch_get(ctx.clone()).unwrap_err());
        assert_eq!(key_error.get_locked().get_key(), b"key");
        // Ignore memory locks in resolved locks.
        ctx.set_resolved_locks(vec![10]);
        batch_get(ctx.clone()).unwrap();
        ctx.take_resolved_locks();

        // Test scan
        let scan = |ctx, start_key, end_key, reverse| {
            block_on(storage.scan(ctx, start_key, end_key, 10, 0, 100.into(), false, reverse))
        };
        let key_error =
            extract_key_error(&scan(ctx.clone(), Key::from_raw(b"a"), None, false).unwrap_err());
        assert_eq!(key_error.get_locked().get_key(), b"key");
        ctx.set_resolved_locks(vec![10]);
        scan(ctx.clone(), Key::from_raw(b"a"), None, false).unwrap();
        ctx.take_resolved_locks();
        let key_error =
            extract_key_error(&scan(ctx.clone(), Key::from_raw(b"\xff"), None, true).unwrap_err());
        assert_eq!(key_error.get_locked().get_key(), b"key");
        ctx.set_resolved_locks(vec![10]);
        scan(ctx.clone(), Key::from_raw(b"\xff"), None, false).unwrap();
        ctx.take_resolved_locks();
        // Ignore memory locks in resolved or committed locks.

        // Test batch_get_command
        let mut req1 = GetRequest::default();
        req1.set_context(ctx.clone());
        req1.set_key(b"a".to_vec());
        req1.set_version(50);
        let mut req2 = GetRequest::default();
        req2.set_context(ctx);
        req2.set_key(b"key".to_vec());
        req2.set_version(100);
        let batch_get_command = |req2| {
            let consumer = GetConsumer::new();
            block_on(storage.batch_get_command(
                vec![req1.clone(), req2],
                vec![1, 2],
                vec![INVALID_TRACKER_TOKEN; 2],
                consumer.clone(),
                Instant::now(),
            ))
            .unwrap();
            consumer.take_data()
        };
        let res = batch_get_command(req2.clone());
        res[0].as_ref().unwrap();
        let key_error = extract_key_error(res[1].as_ref().unwrap_err());
        assert_eq!(key_error.get_locked().get_key(), b"key");
        // Ignore memory locks in resolved or committed locks.
        req2.mut_context().set_resolved_locks(vec![10]);
        let res = batch_get_command(req2.clone());
        res[0].as_ref().unwrap();
        res[1].as_ref().unwrap();
        req2.mut_context().take_resolved_locks();
    }

    #[test]
    fn test_read_access_locks() {
        let storage = TestStorageBuilderApiV1::new(MockLockManager::new())
            .build()
            .unwrap();

        let (k1, v1) = (b"k1".to_vec(), b"v1".to_vec());
        let (k2, v2) = (b"k2".to_vec(), b"v2".to_vec());
        let (tx, rx) = channel();
        storage
            .sched_txn_command(
                commands::Prewrite::with_defaults(
                    vec![
                        Mutation::make_put(Key::from_raw(&k1), v1.clone()),
                        Mutation::make_put(Key::from_raw(&k2), v2.clone()),
                    ],
                    k1.clone(),
                    100.into(),
                ),
                expect_ok_callback(tx, 0),
            )
            .unwrap();
        rx.recv().unwrap();

        let mut ctx = Context::default();
        ctx.set_isolation_level(IsolationLevel::Si);
        ctx.set_committed_locks(vec![100]);
        // get
        assert_eq!(
            block_on(storage.get(ctx.clone(), Key::from_raw(&k1), 110.into()))
                .unwrap()
                .0,
            Some(v1.clone())
        );
        // batch get
        let res = block_on(storage.batch_get(
            ctx.clone(),
            vec![Key::from_raw(&k1), Key::from_raw(&k2)],
            110.into(),
        ))
        .unwrap()
        .0;
        if res[0].as_ref().unwrap().0 == k1 {
            assert_eq!(&res[0].as_ref().unwrap().1, &v1);
            assert_eq!(&res[1].as_ref().unwrap().1, &v2);
        } else {
            assert_eq!(&res[0].as_ref().unwrap().1, &v2);
            assert_eq!(&res[1].as_ref().unwrap().1, &v1);
        }
        // batch get commands
        let mut req = GetRequest::default();
        req.set_context(ctx.clone());
        req.set_key(k1.clone());
        req.set_version(110);
        let consumer = GetConsumer::new();
        block_on(storage.batch_get_command(
            vec![req],
            vec![1],
            vec![INVALID_TRACKER_TOKEN],
            consumer.clone(),
            Instant::now(),
        ))
        .unwrap();
        let res = consumer.take_data();
        assert_eq!(res.len(), 1);
        assert_eq!(res[0].as_ref().unwrap(), &Some(v1.clone()));
        // scan
        for desc in &[false, true] {
            let mut values = vec![
                Some((k1.clone(), v1.clone())),
                Some((k2.clone(), v2.clone())),
            ];
            let mut key = Key::from_raw(b"\x00");
            if *desc {
                key = Key::from_raw(b"\xff");
                values.reverse();
            }
            expect_multi_values(
                values,
                block_on(storage.scan(ctx.clone(), key, None, 1000, 0, 110.into(), false, *desc))
                    .unwrap(),
            );
        }
    }

    #[test]
    fn test_async_commit_prewrite() {
        let storage = TestStorageBuilderApiV1::new(MockLockManager::new())
            .build()
            .unwrap();
        let cm = storage.concurrency_manager.clone();
        cm.update_max_ts(10.into());

        // Optimistic prewrite
        let (tx, rx) = channel();
        storage
            .sched_txn_command(
                commands::Prewrite::new(
                    vec![
                        Mutation::make_put(Key::from_raw(b"a"), b"v".to_vec()),
                        Mutation::make_put(Key::from_raw(b"b"), b"v".to_vec()),
                        Mutation::make_put(Key::from_raw(b"c"), b"v".to_vec()),
                    ],
                    b"c".to_vec(),
                    100.into(),
                    1000,
                    false,
                    3,
                    TimeStamp::default(),
                    TimeStamp::default(),
                    Some(vec![b"a".to_vec(), b"b".to_vec()]),
                    false,
                    AssertionLevel::Off,
                    Context::default(),
                ),
                Box::new(move |res| {
                    tx.send(res).unwrap();
                }),
            )
            .unwrap();
        let res = rx.recv().unwrap().unwrap();
        assert_eq!(res.min_commit_ts, 101.into());

        // Pessimistic prewrite
        let (tx, rx) = channel();
        storage
            .sched_txn_command(
                new_acquire_pessimistic_lock_command(
                    vec![(Key::from_raw(b"d"), false), (Key::from_raw(b"e"), false)],
                    200,
                    300,
                    false,
                    false,
                ),
                expect_ok_callback(tx, 0),
            )
            .unwrap();
        rx.recv().unwrap();

        cm.update_max_ts(1000.into());

        let (tx, rx) = channel();
        storage
            .sched_txn_command(
                commands::PrewritePessimistic::new(
                    vec![
                        (
                            Mutation::make_put(Key::from_raw(b"d"), b"v".to_vec()),
                            DoPessimisticCheck,
                        ),
                        (
                            Mutation::make_put(Key::from_raw(b"e"), b"v".to_vec()),
                            DoPessimisticCheck,
                        ),
                    ],
                    b"d".to_vec(),
                    200.into(),
                    1000,
                    400.into(),
                    2,
                    401.into(),
                    TimeStamp::default(),
                    Some(vec![b"e".to_vec()]),
                    false,
                    AssertionLevel::Off,
                    Context::default(),
                ),
                Box::new(move |res| {
                    tx.send(res).unwrap();
                }),
            )
            .unwrap();
        let res = rx.recv().unwrap().unwrap();
        assert_eq!(res.min_commit_ts, 1001.into());
    }

    // This is one of the series of tests to test overlapped timestamps.
    // Overlapped ts means there is a rollback record and a commit record with the
    // same ts. In this test we check that if rollback happens before commit, then
    // they should not have overlapped ts, which is an expected property.
    #[test]
    fn test_overlapped_ts_rollback_before_prewrite() {
        let mut engine = TestEngineBuilder::new().build().unwrap();
        let storage = TestStorageBuilderApiV1::from_engine_and_lock_mgr(
            engine.clone(),
            MockLockManager::new(),
        )
        .build()
        .unwrap();

        let (k1, v1) = (b"key1", b"v1");
        let (k2, v2) = (b"key2", b"v2");
        let key1 = Key::from_raw(k1);
        let key2 = Key::from_raw(k2);
        let value1 = v1.to_vec();
        let value2 = v2.to_vec();

        let (tx, rx) = channel();

        // T1 acquires lock on k1, start_ts = 1, for_update_ts = 3
        storage
            .sched_txn_command(
                commands::AcquirePessimisticLock::new(
                    vec![(key1.clone(), false)],
                    k1.to_vec(),
                    1.into(),
                    0,
                    true,
                    3.into(),
                    None,
                    false,
                    0.into(),
                    false,
                    false,
                    false,
                    Default::default(),
                ),
                expect_ok_callback(tx.clone(), 0),
            )
            .unwrap();
        rx.recv().unwrap();

        // T2 acquires lock on k2, start_ts = 10, for_update_ts = 15
        storage
            .sched_txn_command(
                commands::AcquirePessimisticLock::new(
                    vec![(key2.clone(), false)],
                    k2.to_vec(),
                    10.into(),
                    0,
                    true,
                    15.into(),
                    None,
                    false,
                    0.into(),
                    false,
                    false,
                    false,
                    Default::default(),
                ),
                expect_ok_callback(tx.clone(), 0),
            )
            .unwrap();
        rx.recv().unwrap();

        // T2 pessimistically prewrites, start_ts = 10, lock ttl = 0
        storage
            .sched_txn_command(
                commands::PrewritePessimistic::new(
                    vec![(
                        Mutation::make_put(key2.clone(), value2.clone()),
                        DoPessimisticCheck,
                    )],
                    k2.to_vec(),
                    10.into(),
                    0,
                    15.into(),
                    1,
                    0.into(),
                    100.into(),
                    None,
                    false,
                    AssertionLevel::Off,
                    Default::default(),
                ),
                expect_ok_callback(tx.clone(), 0),
            )
            .unwrap();
        rx.recv().unwrap();

        // T3 checks T2, which rolls back key2 and pushes max_ts to 10
        // use a large timestamp to make the lock expire so key2 will be rolled back.
        storage
            .sched_txn_command(
                commands::CheckTxnStatus::new(
                    key2.clone(),
                    10.into(),
                    ((1 << 18) + 8).into(),
                    ((1 << 18) + 8).into(),
                    true,
                    false,
                    false,
                    Default::default(),
                ),
                expect_ok_callback(tx.clone(), 0),
            )
            .unwrap();
        rx.recv().unwrap();

        must_unlocked(&mut engine, k2);
        must_written(&mut engine, k2, 10, 10, WriteType::Rollback);

        // T1 prewrites, start_ts = 1, for_update_ts = 3
        storage
            .sched_txn_command(
                commands::PrewritePessimistic::new(
                    vec![
                        (Mutation::make_put(key1.clone(), value1), DoPessimisticCheck),
                        (
                            Mutation::make_put(key2.clone(), value2),
                            SkipPessimisticCheck,
                        ),
                    ],
                    k1.to_vec(),
                    1.into(),
                    0,
                    3.into(),
                    2,
                    0.into(),
                    (1 << 19).into(),
                    Some(vec![k2.to_vec()]),
                    false,
                    AssertionLevel::Off,
                    Default::default(),
                ),
                expect_ok_callback(tx.clone(), 0),
            )
            .unwrap();
        rx.recv().unwrap();

        // T1.commit_ts must be pushed to be larger than T2.start_ts (if we resolve T1)
        storage
            .sched_txn_command(
                commands::CheckSecondaryLocks::new(vec![key1, key2], 1.into(), Default::default()),
                Box::new(move |res| {
                    let pr = res.unwrap();
                    match pr {
                        SecondaryLocksStatus::Locked(l) => {
                            let min_commit_ts = l
                                .iter()
                                .map(|lock_info| lock_info.min_commit_ts)
                                .max()
                                .unwrap();
                            tx.send(min_commit_ts as i32).unwrap();
                        }
                        _ => unreachable!(),
                    }
                }),
            )
            .unwrap();
        assert!(rx.recv().unwrap() > 10);
    }
    // this test shows that the scheduler take `response_policy` in `WriteResult`
    // serious, ie. call the callback at expected stage when writing to the
    // engine
    #[test]
    fn test_scheduler_response_policy() {
        struct Case<T: 'static + StorageCallbackType + Send> {
            expected_writes: Vec<ExpectedWrite>,

            command: TypedCommand<T>,
            pipelined_pessimistic_lock: bool,
        }

        impl<T: 'static + StorageCallbackType + Send> Case<T> {
            fn run(self) {
                let mut builder =
                    MockEngineBuilder::from_rocks_engine(TestEngineBuilder::new().build().unwrap());
                for expected_write in self.expected_writes {
                    builder = builder.add_expected_write(expected_write)
                }
                let engine = builder.build();
                let mut builder = TestStorageBuilderApiV1::from_engine_and_lock_mgr(
                    engine,
                    MockLockManager::new(),
                );
                builder.config.enable_async_apply_prewrite = true;
                if self.pipelined_pessimistic_lock {
                    builder
                        .pipelined_pessimistic_lock
                        .store(true, Ordering::Relaxed);
                }
                let storage = builder.build().unwrap();
                let (tx, rx) = channel();
                storage
                    .sched_txn_command(
                        self.command,
                        Box::new(move |res| {
                            tx.send(res).unwrap();
                        }),
                    )
                    .unwrap();
                rx.recv().unwrap().unwrap();
            }
        }

        let keys = [b"k1", b"k2"];
        let values = [b"v1", b"v2"];
        let mutations = vec![
            Mutation::make_put(Key::from_raw(keys[0]), keys[0].to_vec()),
            Mutation::make_put(Key::from_raw(keys[1]), values[1].to_vec()),
        ];

        let on_applied_case = Case {
            // this case's command return ResponsePolicy::OnApplied
            // tested by `test_response_stage` in command::prewrite
            expected_writes: vec![
                ExpectedWrite::new()
                    .expect_no_committed_cb()
                    .expect_no_proposed_cb(),
                ExpectedWrite::new()
                    .expect_no_committed_cb()
                    .expect_no_proposed_cb(),
            ],

            command: Prewrite::new(
                mutations.clone(),
                keys[0].to_vec(),
                TimeStamp::new(10),
                0,
                false,
                1,
                TimeStamp::default(),
                TimeStamp::default(),
                None,
                false,
                AssertionLevel::Off,
                Context::default(),
            ),
            pipelined_pessimistic_lock: false,
        };
        let on_commited_case = Case {
            // this case's command return ResponsePolicy::OnCommitted
            // tested by `test_response_stage` in command::prewrite
            expected_writes: vec![
                ExpectedWrite::new().expect_committed_cb(),
                ExpectedWrite::new().expect_committed_cb(),
            ],

            command: Prewrite::new(
                mutations,
                keys[0].to_vec(),
                TimeStamp::new(10),
                0,
                false,
                1,
                TimeStamp::default(),
                TimeStamp::default(),
                Some(vec![]),
                false,
                AssertionLevel::Off,
                Context::default(),
            ),
            pipelined_pessimistic_lock: false,
        };
        let on_proposed_case = Case {
            // this case's command return ResponsePolicy::OnProposed
            // untested, but all AcquirePessimisticLock should return ResponsePolicy::OnProposed now
            // and the scheduler expected to take OnProposed serious when
            // enable pipelined pessimistic lock
            expected_writes: vec![
                ExpectedWrite::new().expect_proposed_cb(),
                ExpectedWrite::new().expect_proposed_cb(),
            ],

            command: AcquirePessimisticLock::new(
                keys.iter().map(|&it| (Key::from_raw(it), true)).collect(),
                keys[0].to_vec(),
                TimeStamp::new(10),
                0,
                false,
                TimeStamp::new(11),
                None,
                false,
                TimeStamp::new(12),
                false,
                false,
                false,
                Context::default(),
            ),
            pipelined_pessimistic_lock: true,
        };
        let on_proposed_fallback_case = Case {
            // this case's command return ResponsePolicy::OnProposed
            // but when pipelined pessimistic lock is off,
            // the scheduler should fallback to use OnApplied
            expected_writes: vec![
                ExpectedWrite::new().expect_no_proposed_cb(),
                ExpectedWrite::new().expect_no_proposed_cb(),
            ],

            command: AcquirePessimisticLock::new(
                keys.iter().map(|&it| (Key::from_raw(it), true)).collect(),
                keys[0].to_vec(),
                TimeStamp::new(10),
                0,
                false,
                TimeStamp::new(11),
                None,
                false,
                TimeStamp::new(12),
                false,
                false,
                false,
                Context::default(),
            ),
            pipelined_pessimistic_lock: false,
        };

        on_applied_case.run();
        on_commited_case.run();
        on_proposed_case.run();
        on_proposed_fallback_case.run();
    }

    #[test]
    fn test_resolve_commit_pessimistic_locks() {
        let mut storage = TestStorageBuilderApiV1::new(MockLockManager::new())
            .build()
            .unwrap();
        let (tx, rx) = channel();

        // Pessimistically lock k1, k2, k3, k4, after the pessimistic retry k2 is no
        // longer needed and the pessimistic lock on k2 is left.
        storage
            .sched_txn_command(
                new_acquire_pessimistic_lock_command(
                    vec![
                        (Key::from_raw(b"k1"), false),
                        (Key::from_raw(b"k2"), false),
                        (Key::from_raw(b"k3"), false),
                        (Key::from_raw(b"k4"), false),
                        (Key::from_raw(b"k5"), false),
                        (Key::from_raw(b"k6"), false),
                    ],
                    10,
                    10,
                    false,
                    false,
                ),
                expect_ok_callback(tx.clone(), 0),
            )
            .unwrap();
        rx.recv().unwrap();

        // Prewrite keys except the k2.
        storage
            .sched_txn_command(
                commands::PrewritePessimistic::with_defaults(
                    vec![
                        (
                            Mutation::make_put(Key::from_raw(b"k1"), b"v1".to_vec()),
                            DoPessimisticCheck,
                        ),
                        (
                            Mutation::make_put(Key::from_raw(b"k3"), b"v2".to_vec()),
                            DoPessimisticCheck,
                        ),
                        (
                            Mutation::make_put(Key::from_raw(b"k4"), b"v4".to_vec()),
                            DoPessimisticCheck,
                        ),
                        (
                            Mutation::make_put(Key::from_raw(b"k5"), b"v5".to_vec()),
                            DoPessimisticCheck,
                        ),
                        (
                            Mutation::make_put(Key::from_raw(b"k6"), b"v6".to_vec()),
                            DoPessimisticCheck,
                        ),
                    ],
                    b"k1".to_vec(),
                    10.into(),
                    10.into(),
                ),
                expect_ok_callback(tx.clone(), 0),
            )
            .unwrap();
        rx.recv().unwrap();

        // Commit the primary key.
        storage
            .sched_txn_command(
                commands::Commit::new(
                    vec![Key::from_raw(b"k1")],
                    10.into(),
                    20.into(),
                    Context::default(),
                ),
                expect_ok_callback(tx.clone(), 0),
            )
            .unwrap();
        rx.recv().unwrap();

        // Pessimistically rollback the k2 lock.
        // Non lite lock resolve on k1 and k2, there should no errors as lock on k2 is
        // pessimistic type.
        must_rollback(&mut storage.engine, b"k2", 10, false);
        let mut temp_map = HashMap::default();
        temp_map.insert(10.into(), 20.into());
        storage
            .sched_txn_command(
                commands::ResolveLock::new(
                    temp_map.clone(),
                    None,
                    vec![
                        (
                            Key::from_raw(b"k1"),
                            mvcc::Lock::new(
                                mvcc::LockType::Put,
                                b"k1".to_vec(),
                                10.into(),
                                20,
                                Some(b"v1".to_vec()),
                                10.into(),
                                0,
                                11.into(),
                            ),
                        ),
                        (
                            Key::from_raw(b"k2"),
                            mvcc::Lock::new(
                                mvcc::LockType::Pessimistic,
                                b"k1".to_vec(),
                                10.into(),
                                20,
                                None,
                                10.into(),
                                0,
                                11.into(),
                            ),
                        ),
                    ],
                    Context::default(),
                ),
                expect_ok_callback(tx.clone(), 0),
            )
            .unwrap();
        rx.recv().unwrap();

        // Non lite lock resolve on k3 and k4, there should be no errors.
        storage
            .sched_txn_command(
                commands::ResolveLock::new(
                    temp_map.clone(),
                    None,
                    vec![
                        (
                            Key::from_raw(b"k3"),
                            mvcc::Lock::new(
                                mvcc::LockType::Put,
                                b"k1".to_vec(),
                                10.into(),
                                20,
                                Some(b"v3".to_vec()),
                                10.into(),
                                0,
                                11.into(),
                            ),
                        ),
                        (
                            Key::from_raw(b"k4"),
                            mvcc::Lock::new(
                                mvcc::LockType::Put,
                                b"k1".to_vec(),
                                10.into(),
                                20,
                                Some(b"v4".to_vec()),
                                10.into(),
                                0,
                                11.into(),
                            ),
                        ),
                    ],
                    Context::default(),
                ),
                expect_ok_callback(tx.clone(), 0),
            )
            .unwrap();
        rx.recv().unwrap();

        // Unlock the k6 first.
        // Non lite lock resolve on k5 and k6, error should be reported.
        must_rollback(&mut storage.engine, b"k6", 10, true);
        storage
            .sched_txn_command(
                commands::ResolveLock::new(
                    temp_map,
                    None,
                    vec![
                        (
                            Key::from_raw(b"k5"),
                            mvcc::Lock::new(
                                mvcc::LockType::Put,
                                b"k1".to_vec(),
                                10.into(),
                                20,
                                Some(b"v5".to_vec()),
                                10.into(),
                                0,
                                11.into(),
                            ),
                        ),
                        (
                            Key::from_raw(b"k6"),
                            mvcc::Lock::new(
                                mvcc::LockType::Put,
                                b"k1".to_vec(),
                                10.into(),
                                20,
                                Some(b"v6".to_vec()),
                                10.into(),
                                0,
                                11.into(),
                            ),
                        ),
                    ],
                    Context::default(),
                ),
                expect_fail_callback(tx, 6, |e| match e {
                    Error(box ErrorInner::Txn(TxnError(box TxnErrorInner::Mvcc(mvcc::Error(
                        box mvcc::ErrorInner::TxnLockNotFound { .. },
                    ))))) => (),
                    e => panic!("unexpected error chain: {:?}", e),
                }),
            )
            .unwrap();
        rx.recv().unwrap();
    }

    // Test check_api_version.
    // See the following for detail:
    //   * rfc: https://github.com/tikv/rfcs/blob/master/text/0069-api-v2.md.
    //   * proto: https://github.com/pingcap/kvproto/blob/master/proto/kvrpcpb.proto,
    //     enum APIVersion.
    #[test]
    fn test_check_api_version() {
        use error_code::storage::*;

        const TIDB_KEY_CASE: &[u8] = b"t_a";
        const TXN_KEY_CASE: &[u8] = b"x\0a";
        const RAW_KEY_CASE: &[u8] = b"r\0a";

        let test_data = vec![
            // storage api_version = V1, for backward compatible.
            (
                ApiVersion::V1,                    // storage api_version
                ApiVersion::V1,                    // request api_version
                CommandKind::get,                  // command kind
                vec![TIDB_KEY_CASE, RAW_KEY_CASE], // keys
                None,                              // expected error code
            ),
            (
                ApiVersion::V1,
                ApiVersion::V1,
                CommandKind::raw_get,
                vec![RAW_KEY_CASE, TXN_KEY_CASE],
                None,
            ),
            // storage api_version = V1ttl, allow RawKV request only.
            (
                ApiVersion::V1ttl,
                ApiVersion::V1,
                CommandKind::raw_get,
                vec![RAW_KEY_CASE],
                None,
            ),
            (
                ApiVersion::V1ttl,
                ApiVersion::V1,
                CommandKind::get,
                vec![TIDB_KEY_CASE],
                Some(API_VERSION_NOT_MATCHED),
            ),
            // storage api_version = V1, reject V2 request.
            (
                ApiVersion::V1,
                ApiVersion::V2,
                CommandKind::get,
                vec![TIDB_KEY_CASE],
                Some(API_VERSION_NOT_MATCHED),
            ),
            // storage api_version = V2.
            // backward compatible for TiDB request, and TiDB request only.
            (
                ApiVersion::V2,
                ApiVersion::V1,
                CommandKind::get,
                vec![TIDB_KEY_CASE, TIDB_KEY_CASE],
                None,
            ),
            (
                ApiVersion::V2,
                ApiVersion::V1,
                CommandKind::raw_get,
                vec![TIDB_KEY_CASE, TIDB_KEY_CASE],
                Some(API_VERSION_NOT_MATCHED),
            ),
            (
                ApiVersion::V2,
                ApiVersion::V1,
                CommandKind::get,
                vec![TIDB_KEY_CASE, TXN_KEY_CASE],
                Some(INVALID_KEY_MODE),
            ),
            (
                ApiVersion::V2,
                ApiVersion::V1,
                CommandKind::get,
                vec![RAW_KEY_CASE],
                Some(INVALID_KEY_MODE),
            ),
            // V2 api validation.
            (
                ApiVersion::V2,
                ApiVersion::V2,
                CommandKind::get,
                vec![TXN_KEY_CASE],
                None,
            ),
            (
                ApiVersion::V2,
                ApiVersion::V2,
                CommandKind::raw_get,
                vec![RAW_KEY_CASE, RAW_KEY_CASE],
                None,
            ),
            (
                ApiVersion::V2,
                ApiVersion::V2,
                CommandKind::get,
                vec![RAW_KEY_CASE, TXN_KEY_CASE],
                Some(INVALID_KEY_MODE),
            ),
            (
                ApiVersion::V2,
                ApiVersion::V2,
                CommandKind::raw_get,
                vec![RAW_KEY_CASE, TXN_KEY_CASE],
                Some(INVALID_KEY_MODE),
            ),
            (
                ApiVersion::V2,
                ApiVersion::V2,
                CommandKind::get,
                vec![TIDB_KEY_CASE],
                Some(INVALID_KEY_MODE),
            ),
        ];

        for (i, (storage_api_version, req_api_version, cmd, keys, err)) in
            test_data.into_iter().enumerate()
        {
            // TODO: refactor to use `Api` parameter.
            let res = StorageApiV1::<RocksEngine, MockLockManager>::check_api_version(
                storage_api_version,
                req_api_version,
                cmd,
                keys,
            );
            if let Some(err) = err {
                assert!(res.is_err(), "case {}", i);
                assert_eq!(res.unwrap_err().error_code(), err, "case {}", i);
            } else {
                assert!(res.is_ok(), "case {} {:?}", i, res);
            }
        }
    }

    #[test]
    #[allow(clippy::type_complexity)]
    fn test_check_api_version_ranges() {
        use error_code::storage::*;

        const TIDB_KEY_CASE: &[(Option<&[u8]>, Option<&[u8]>)] = &[
            (Some(b"t_a"), Some(b"t_z")),
            (Some(b"t"), Some(b"u")),
            (Some(b"m"), Some(b"n")),
            (Some(b"m_a"), Some(b"m_z")),
        ];
        const TXN_KEY_CASE: &[(Option<&[u8]>, Option<&[u8]>)] =
            &[(Some(b"x\0a"), Some(b"x\0z")), (Some(b"x"), Some(b"y"))];
        const RAW_KEY_CASE: &[(Option<&[u8]>, Option<&[u8]>)] =
            &[(Some(b"r\0a"), Some(b"r\0z")), (Some(b"r"), Some(b"s"))];
        // The cases that should fail in API V2
        const TIDB_KEY_CASE_APIV2_ERR: &[(Option<&[u8]>, Option<&[u8]>)] = &[
            (Some(b"t_a"), Some(b"ua")),
            (Some(b"t"), None),
            (None, Some(b"t_z")),
            (Some(b"m_a"), Some(b"na")),
            (Some(b"m"), None),
            (None, Some(b"m_z")),
        ];
        const TXN_KEY_CASE_APIV2_ERR: &[(Option<&[u8]>, Option<&[u8]>)] = &[
            (Some(b"x\0a"), Some(b"ya")),
            (Some(b"x"), None),
            (None, Some(b"x\0z")),
        ];
        const RAW_KEY_CASE_APIV2_ERR: &[(Option<&[u8]>, Option<&[u8]>)] = &[
            (Some(b"r\0a"), Some(b"sa")),
            (Some(b"r"), None),
            (None, Some(b"r\0z")),
        ];

        let test_case = |storage_api_version,
                         req_api_version,
                         cmd,
                         range: &[(Option<&[u8]>, Option<&[u8]>)],
                         err| {
            // TODO: refactor to use `Api` parameter.
            let res = StorageApiV1::<RocksEngine, MockLockManager>::check_api_version_ranges(
                storage_api_version,
                req_api_version,
                cmd,
                range.iter().cloned(),
            );
            if let Some(err) = err {
                assert!(res.is_err());
                assert_eq!(res.unwrap_err().error_code(), err);
            } else {
                res.unwrap();
            }
        };

        // storage api_version = V1, for backward compatible.
        test_case(
            ApiVersion::V1,    // storage api_version
            ApiVersion::V1,    // request api_version
            CommandKind::scan, // command kind
            TIDB_KEY_CASE,     // ranges
            None,              // expected error code
        );
        test_case(
            ApiVersion::V1,
            ApiVersion::V1,
            CommandKind::raw_scan,
            TIDB_KEY_CASE,
            None,
        );
        test_case(
            ApiVersion::V1,
            ApiVersion::V1,
            CommandKind::raw_scan,
            TIDB_KEY_CASE_APIV2_ERR,
            None,
        );
        // storage api_version = V1ttl, allow RawKV request only.
        test_case(
            ApiVersion::V1ttl,
            ApiVersion::V1,
            CommandKind::raw_scan,
            RAW_KEY_CASE,
            None,
        );
        test_case(
            ApiVersion::V1ttl,
            ApiVersion::V1,
            CommandKind::raw_scan,
            RAW_KEY_CASE_APIV2_ERR,
            None,
        );
        test_case(
            ApiVersion::V1ttl,
            ApiVersion::V1,
            CommandKind::scan,
            TIDB_KEY_CASE,
            Some(API_VERSION_NOT_MATCHED),
        );
        // storage api_version = V1, reject V2 request.
        test_case(
            ApiVersion::V1,
            ApiVersion::V2,
            CommandKind::scan,
            TIDB_KEY_CASE,
            Some(API_VERSION_NOT_MATCHED),
        );
        // storage api_version = V2.
        // backward compatible for TiDB request, and TiDB request only.
        test_case(
            ApiVersion::V2,
            ApiVersion::V1,
            CommandKind::scan,
            TIDB_KEY_CASE,
            None,
        );
        test_case(
            ApiVersion::V2,
            ApiVersion::V1,
            CommandKind::raw_scan,
            TIDB_KEY_CASE,
            Some(API_VERSION_NOT_MATCHED),
        );
        test_case(
            ApiVersion::V2,
            ApiVersion::V1,
            CommandKind::scan,
            TXN_KEY_CASE,
            Some(INVALID_KEY_MODE),
        );
        test_case(
            ApiVersion::V2,
            ApiVersion::V1,
            CommandKind::scan,
            RAW_KEY_CASE,
            Some(INVALID_KEY_MODE),
        );
        // V2 api validation.
        test_case(
            ApiVersion::V2,
            ApiVersion::V2,
            CommandKind::scan,
            TXN_KEY_CASE,
            None,
        );
        test_case(
            ApiVersion::V2,
            ApiVersion::V2,
            CommandKind::raw_scan,
            RAW_KEY_CASE,
            None,
        );
        test_case(
            ApiVersion::V2,
            ApiVersion::V2,
            CommandKind::scan,
            RAW_KEY_CASE,
            Some(INVALID_KEY_MODE),
        );
        test_case(
            ApiVersion::V2,
            ApiVersion::V2,
            CommandKind::raw_scan,
            TXN_KEY_CASE,
            Some(INVALID_KEY_MODE),
        );
        test_case(
            ApiVersion::V2,
            ApiVersion::V2,
            CommandKind::scan,
            TIDB_KEY_CASE,
            Some(INVALID_KEY_MODE),
        );

        for range in TIDB_KEY_CASE_APIV2_ERR {
            test_case(
                ApiVersion::V2,
                ApiVersion::V1,
                CommandKind::scan,
                &[*range],
                Some(INVALID_KEY_MODE),
            );
        }
        for range in TXN_KEY_CASE_APIV2_ERR {
            test_case(
                ApiVersion::V2,
                ApiVersion::V2,
                CommandKind::scan,
                &[*range],
                Some(INVALID_KEY_MODE),
            );
        }
        for range in RAW_KEY_CASE_APIV2_ERR {
            test_case(
                ApiVersion::V2,
                ApiVersion::V2,
                CommandKind::raw_scan,
                &[*range],
                Some(INVALID_KEY_MODE),
            );
        }
    }

    #[test]
    fn test_write_in_memory_pessimistic_locks() {
        let txn_ext = Arc::new(TxnExt::default());
        let lock_mgr = MockLockManager::new();
        let storage = TestStorageBuilderApiV1::new(lock_mgr.clone())
            .pipelined_pessimistic_lock(true)
            .in_memory_pessimistic_lock(true)
            .build_for_txn(txn_ext.clone())
            .unwrap();
        let (tx, rx) = channel();

        let k1 = Key::from_raw(b"k1");
        storage
            .sched_txn_command(
                new_acquire_pessimistic_lock_command(
                    vec![(k1.clone(), false)],
                    10,
                    10,
                    false,
                    false,
                ),
                expect_ok_callback(tx, 0),
            )
            .unwrap();
        rx.recv().unwrap();

        {
            let pessimistic_locks = txn_ext.pessimistic_locks.read();
            let lock = pessimistic_locks.get(&k1).unwrap();
            assert_eq!(
                lock,
                &(
                    PessimisticLock {
                        primary: Box::new(*b"k1"),
                        start_ts: 10.into(),
                        ttl: 3000,
                        for_update_ts: 10.into(),
                        min_commit_ts: 11.into(),
                        last_change_ts: TimeStamp::zero(),
                        versions_to_last_change: 1,
                    },
                    false
                )
            );
        }

        let (tx, rx) = channel();
        // The written in-memory pessimistic lock should be visible, so the new lock
        // request should fail.
        storage
            .sched_txn_command(
                new_acquire_pessimistic_lock_command(
                    vec![(k1.clone(), false)],
                    20,
                    20,
                    false,
                    false,
                ),
                Box::new(move |res| {
                    tx.send(res).unwrap();
                }),
            )
            .unwrap();
        // The request enters lock waiting state.
        rx.recv_timeout(Duration::from_millis(100)).unwrap_err();
        lock_mgr.simulate_timeout_all();
        // The lock-waiting request is cancelled.
        rx.recv().unwrap().unwrap_err();

        let (tx, rx) = channel();
        storage
            .sched_txn_command(
                commands::PrewritePessimistic::new(
                    vec![(
                        Mutation::make_put(k1.clone(), b"v".to_vec()),
                        DoPessimisticCheck,
                    )],
                    b"k1".to_vec(),
                    10.into(),
                    3000,
                    10.into(),
                    1,
                    20.into(),
                    TimeStamp::default(),
                    None,
                    false,
                    AssertionLevel::Off,
                    Context::default(),
                ),
                Box::new(move |res| {
                    tx.send(res).unwrap();
                }),
            )
            .unwrap();
        rx.recv().unwrap().unwrap();
        // After prewrite, the memory lock should be removed.
        {
            let pessimistic_locks = txn_ext.pessimistic_locks.read();
            assert!(pessimistic_locks.get(&k1).is_none());
        }
    }

    #[test]
    fn test_disable_in_memory_pessimistic_locks() {
        let txn_ext = Arc::new(TxnExt::default());
        let storage = TestStorageBuilderApiV1::new(MockLockManager::new())
            .pipelined_pessimistic_lock(true)
            .in_memory_pessimistic_lock(false)
            .build_for_txn(txn_ext.clone())
            .unwrap();
        let (tx, rx) = channel();

        let k1 = Key::from_raw(b"k1");
        storage
            .sched_txn_command(
                new_acquire_pessimistic_lock_command(
                    vec![(k1.clone(), false)],
                    10,
                    10,
                    false,
                    false,
                ),
                expect_ok_callback(tx, 0),
            )
            .unwrap();
        rx.recv().unwrap();
        // When disabling in-memory pessimistic lock, the lock map should remain
        // unchanged.
        assert!(txn_ext.pessimistic_locks.read().is_empty());

        let (tx, rx) = channel();
        storage
            .sched_txn_command(
                commands::PrewritePessimistic::new(
                    vec![(Mutation::make_put(k1, b"v".to_vec()), DoPessimisticCheck)],
                    b"k1".to_vec(),
                    10.into(),
                    3000,
                    10.into(),
                    1,
                    20.into(),
                    TimeStamp::default(),
                    None,
                    false,
                    AssertionLevel::Off,
                    Context::default(),
                ),
                Box::new(move |res| {
                    tx.send(res).unwrap();
                }),
            )
            .unwrap();
        // Prewrite still succeeds
        rx.recv().unwrap().unwrap();
    }
}<|MERGE_RESOLUTION|>--- conflicted
+++ resolved
@@ -1525,11 +1525,7 @@
         SCHED_STAGE_COUNTER_VEC.get(tag).new.inc();
         self.sched
             .get_sched_pool()
-<<<<<<< HEAD
-            .spawn(&group_name, pri, future)
-=======
             .spawn(group_name, pri, future)
->>>>>>> 7240e577
             .map_err(|_| Error::from(ErrorInner::SchedTooBusy))
     }
 
@@ -3212,11 +3208,7 @@
             Arc::new(QuotaLimiter::default()),
             latest_feature_gate(),
             ts_provider,
-<<<<<<< HEAD
-            Some(Arc::new(ResourceController::new("test".to_owned(), false))),
-=======
             None,
->>>>>>> 7240e577
         )
     }
 
