--- conflicted
+++ resolved
@@ -49,17 +49,11 @@
 use raftstore::store::TxnExt;
 use resource_control::ResourceController;
 use resource_metering::{FutureExt, ResourceTagFactory};
-<<<<<<< HEAD
-use smallvec::SmallVec;
-use tikv_kv::{Modify, Snapshot, SnapshotExt, WriteData};
-use tikv_util::{quota_limiter::QuotaLimiter, time::Instant, timer::GLOBAL_TIMER_HANDLE};
-=======
 use smallvec::{smallvec, SmallVec};
 use tikv_kv::{Modify, Snapshot, SnapshotExt, WriteData, WriteEvent};
 use tikv_util::{
     deadline::Deadline, quota_limiter::QuotaLimiter, time::Instant, timer::GLOBAL_TIMER_HANDLE,
 };
->>>>>>> 8e6e3485
 use tracker::{get_tls_tracker_token, set_tls_tracker_token, TrackerToken};
 use txn_types::TimeStamp;
 
@@ -210,9 +204,6 @@
     }
 }
 
-<<<<<<< HEAD
-struct TxnSchedulerInner<L: LockManager> {
-=======
 pub enum SchedulerTaskCallback {
     NormalRequestCallback(StorageCallback),
     LockKeyCallbacks(Vec<PessimisticLockKeyCallback>),
@@ -249,8 +240,7 @@
     }
 }
 
-struct SchedulerInner<L: LockManager> {
->>>>>>> 8e6e3485
+struct TxnSchedulerInner<L: LockManager> {
     // slot_id -> { cid -> `TaskContext` } in the slot.
     task_slots: Vec<CachePadded<Mutex<HashMap<u64, TaskContext>>>>,
 
@@ -642,10 +632,6 @@
         }
     }
 
-<<<<<<< HEAD
-    pub fn get_sched_pool(&self) -> &SchedPool {
-        &self.inner.worker_pool
-=======
     fn schedule_awakened_pessimistic_locks(
         &self,
         specified_cid: Option<u64>,
@@ -670,12 +656,7 @@
 
     // pub for test
     pub fn get_sched_pool(&self, priority: CommandPri) -> &SchedPool {
-        if priority == CommandPri::High {
-            &self.inner.high_priority_pool
-        } else {
-            &self.inner.worker_pool
-        }
->>>>>>> 8e6e3485
+        &self.inner.worker_pool
     }
 
     /// Executes the task in the sched pool.
@@ -932,11 +913,7 @@
         );
     }
 
-<<<<<<< HEAD
-    fn on_release_locks(&self, group_name: &str, released_locks: ReleasedLocks) {
-=======
-    fn on_release_locks(&self, released_locks: ReleasedLocks) -> SVec<Box<LockWaitEntry>> {
->>>>>>> 8e6e3485
+    fn on_release_locks(&self, group_name: &str, released_locks: ReleasedLocks) -> SVec<Box<LockWaitEntry>> {
         // This function is always called when holding the latch of the involved keys.
         // So if we found the lock waiting queues are empty, there's no chance
         // that other threads/commands adds new lock-wait entries to the keys
@@ -988,13 +965,6 @@
             return;
         }
 
-<<<<<<< HEAD
-        self.wake_up_legacy_pessimistic_locks(
-            group_name,
-            legacy_wake_up_list,
-            delay_wake_up_futures,
-        );
-=======
         // If there are not too many new locks, do not spawn the task to the high
         // priority pool since it may consume more CPU.
         if new_acquired_locks.len() < 30 {
@@ -1010,7 +980,6 @@
                 })
                 .unwrap();
         }
->>>>>>> 8e6e3485
     }
 
     fn wake_up_legacy_pessimistic_locks(
@@ -1162,11 +1131,8 @@
         let write_bytes = task.cmd.write_bytes();
         let tag = task.cmd.tag();
         let cid = task.cid;
-<<<<<<< HEAD
         let priority = task.cmd.priority();
         let group_name = task.cmd.group_name();
-=======
->>>>>>> 8e6e3485
         let tracker = task.tracker;
         let scheduler = self.clone();
         let quota_limiter = self.inner.quota_limiter.clone();
@@ -1301,12 +1267,8 @@
             }
         }
 
-<<<<<<< HEAD
-        if !released_locks.is_empty() {
-            scheduler.on_release_locks(&group_name, released_locks);
-=======
         let woken_up_resumable_entries = if !released_locks.is_empty() {
-            scheduler.on_release_locks(released_locks)
+            scheduler.on_release_locks(&group_name, released_locks)
         } else {
             smallvec![]
         };
@@ -1315,7 +1277,6 @@
             scheduler
                 .inner
                 .store_lock_changes(cid, woken_up_resumable_entries);
->>>>>>> 8e6e3485
         }
 
         if to_be_write.modifies.is_empty() {
@@ -1370,67 +1331,7 @@
         to_be_write.deadline = Some(deadline);
 
         let sched = scheduler.clone();
-<<<<<<< HEAD
         let sched_pool = scheduler.get_sched_pool().clone();
-
-        let (proposed_cb, committed_cb): (Option<ExtCallback>, Option<ExtCallback>) =
-            match response_policy {
-                ResponsePolicy::OnApplied => (None, None),
-                ResponsePolicy::OnCommitted => {
-                    self.inner.store_pr(cid, pr.take().unwrap());
-                    let sched = scheduler.clone();
-                    // Currently, the only case that response is returned after finishing
-                    // commit is async applying prewrites for async commit transactions.
-                    // The committed callback is not guaranteed to be invoked. So store
-                    // the `pr` to the tctx instead of capturing it to the closure.
-                    let committed_cb = Box::new(move || {
-                        fail_point!("before_async_apply_prewrite_finish", |_| {});
-                        let (cb, pr) = sched.inner.take_task_cb_and_pr(cid);
-                        Self::early_response(
-                            cid,
-                            cb.unwrap(),
-                            pr.unwrap(),
-                            tag,
-                            CommandStageKind::async_apply_prewrite,
-                        );
-                    });
-                    is_async_apply_prewrite = true;
-                    (None, Some(committed_cb))
-                }
-                ResponsePolicy::OnProposed => {
-                    if pipelined {
-                        // The normal write process is respond to clients and release
-                        // latches after async write finished. If pipelined pessimistic
-                        // locking is enabled, the process becomes parallel and there are
-                        // two msgs for one command:
-                        //   1. Msg::PipelinedWrite: respond to clients
-                        //   2. Msg::WriteFinished: deque context and release latches
-                        // The proposed callback is not guaranteed to be invoked. So store
-                        // the `pr` to the tctx instead of capturing it to the closure.
-                        self.inner.store_pr(cid, pr.take().unwrap());
-                        let sched = scheduler.clone();
-                        // Currently, the only case that response is returned after finishing
-                        // proposed phase is pipelined pessimistic lock.
-                        // TODO: Unify the code structure of pipelined pessimistic lock and
-                        // async apply prewrite.
-                        let proposed_cb = Box::new(move || {
-                            fail_point!("before_pipelined_write_finish", |_| {});
-                            let (cb, pr) = sched.inner.take_task_cb_and_pr(cid);
-                            Self::early_response(
-                                cid,
-                                cb.unwrap(),
-                                pr.unwrap(),
-                                tag,
-                                CommandStageKind::pipelined_write,
-                            );
-                        });
-                        (Some(proposed_cb), None)
-                    } else {
-                        (None, None)
-                    }
-                }
-            };
-=======
 
         let mut subscribed = WriteEvent::BASIC_EVENT;
         match response_policy {
@@ -1441,7 +1342,6 @@
             ResponsePolicy::OnProposed if pipelined => subscribed |= WriteEvent::EVENT_PROPOSED,
             _ => (),
         }
->>>>>>> 8e6e3485
 
         if self.inner.flow_controller.enabled() {
             if self.inner.flow_controller.is_unlimited(region_id) {
@@ -1540,10 +1440,6 @@
             }
         });
 
-<<<<<<< HEAD
-            sched_pool
-                .spawn(&group_name, priority, async move {
-=======
         let mut res = unsafe {
             with_tls_engine(|e: &mut E| {
                 e.async_write(&ctx, to_be_write, subscribed, Some(on_applied))
@@ -1598,7 +1494,6 @@
                     }
                 }
                 WriteEvent::Finished(res) => {
->>>>>>> 8e6e3485
                     fail_point!("scheduler_async_write_finish");
                     let ok = res.is_ok();
 
