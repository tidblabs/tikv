--- conflicted
+++ resolved
@@ -332,7 +332,6 @@
         let background_worker = WorkerBuilder::new("background")
             .thread_count(thread_count)
             .create();
-<<<<<<< HEAD
         let resource_manager1 = resource_manager.clone();
         background_worker.spawn_interval_task(
             resource_control::MIN_DURATION_UPDATE_INTERVAL,
@@ -342,8 +341,6 @@
         );
         let (resolver, state) =
             resolve::new_resolver(Arc::clone(&pd_client), &background_worker, router.clone());
-=======
->>>>>>> 8e6e3485
 
         let mut coprocessor_host = Some(CoprocessorHost::new(
             router.clone(),
@@ -817,11 +814,7 @@
             storage_read_pools.handle()
         };
 
-<<<<<<< HEAD
         let storage = Storage::from_engine(
-=======
-        let storage = Storage::<_, _, F>::from_engine(
->>>>>>> 8e6e3485
             engines.engine.clone(),
             &self.config.storage,
             storage_read_pool_handle,
