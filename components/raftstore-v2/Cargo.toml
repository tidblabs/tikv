[package]
name = "raftstore-v2"
version = "0.1.0"
edition = "2021"

[features]
default = ["testexport", "test-engine-kv-rocksdb", "test-engine-raft-raft-engine"]
failpoints = ["raftstore/failpoints"]
testexport = ["raftstore/testexport"]
test-engine-kv-rocksdb = [
  "raftstore/test-engine-kv-rocksdb",
  "engine_test/test-engine-kv-rocksdb",
]
test-engine-raft-raft-engine = [
  "raftstore/test-engine-raft-raft-engine",
  "engine_test/test-engine-raft-raft-engine",
]
test-engines-rocksdb = [
  "raftstore/test-engines-rocksdb",
  "engine_test/test-engines-rocksdb",
]
test-engines-panic = [
  "raftstore/test-engines-panic",
  "engine_test/test-engines-panic",
]

cloud-aws = ["raftstore/cloud-aws"]
cloud-gcp = ["raftstore/cloud-gcp"]
cloud-azure = ["raftstore/cloud-azure"]

[dependencies]
batch-system = { workspace = true }
bytes = "1.0"
causal_ts = { workspace = true }
collections = { workspace = true }
concurrency_manager = { workspace = true }
crossbeam = "0.8"
engine_traits = { workspace = true }
error_code = { workspace = true }
fail = "0.5"
file_system = { workspace = true }
fs2 = "0.4"
futures = { version = "0.3", features = ["compat"] }
keys = { workspace = true }
kvproto = { workspace = true }
log_wrappers = { workspace = true }
parking_lot = "0.12"
pd_client = { workspace = true }
prometheus = { version = "0.13", features = ["nightly"] }
protobuf = { version = "2.8", features = ["bytes"] }
raft = { version = "0.7.0", default-features = false, features = ["protobuf-codec"] }
raft-proto = { version = "0.7.0" }
raftstore = { workspace = true }
<<<<<<< HEAD
resource_control = { workspace = true }
=======
rand = "0.8.3"
resource_metering = { workspace = true }
>>>>>>> 8e6e3485
slog = "2.3"
smallvec = "1.4"
thiserror = "1.0"
tikv_util = { workspace = true }
time = "0.1"
tracker = { workspace = true }
txn_types = { workspace = true }
yatp = { git = "https://github.com/tikv/yatp.git", branch = "master" }

[dev-dependencies]
engine_test = { workspace = true }
slog-global = { version = "0.1", git = "https://github.com/breeswish/slog-global.git", rev = "d592f88e4dbba5eb439998463054f1a44fbf17b9" }
tempfile = "3.0"
test_pd = { workspace = true }
test_util = { workspace = true }

[[test]]
name = "raftstore-v2-failpoints"
path = "tests/failpoints/mod.rs"
required-features = ["failpoints", "testexport", "test-engine-kv-rocksdb", "test-engine-raft-raft-engine"]

[[test]]
name = "raftstore-v2-integrations"
path = "tests/integrations/mod.rs"
required-features = ["testexport", "test-engine-kv-rocksdb", "test-engine-raft-raft-engine"]<|MERGE_RESOLUTION|>--- conflicted
+++ resolved
@@ -51,12 +51,9 @@
 raft = { version = "0.7.0", default-features = false, features = ["protobuf-codec"] }
 raft-proto = { version = "0.7.0" }
 raftstore = { workspace = true }
-<<<<<<< HEAD
 resource_control = { workspace = true }
-=======
 rand = "0.8.3"
 resource_metering = { workspace = true }
->>>>>>> 8e6e3485
 slog = "2.3"
 smallvec = "1.4"
 thiserror = "1.0"
