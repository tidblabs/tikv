[package]
name = "tikv_util"
version = "0.1.0"
edition = "2018"
publish = false

[features]
failpoints = ["fail/failpoints"]
test-cgroup = []

[dependencies]
async-speed-limit = "0.4.0"
backtrace = "0.3.9"
byteorder = "1.2"
bytes = "1.0"
chrono = "0.4"
codec = { workspace = true }
collections = { workspace = true }
cpu-time = "1.0.0"
crc32fast = "1.2"
crossbeam = "0.8"
<<<<<<< HEAD
crossbeam-skiplist = { git = "https://github.com/crossbeam-rs/crossbeam" }
=======
crossbeam-skiplist = "0.1"
>>>>>>> 8e6e3485
derive_more = "0.99.3"
error_code = { workspace = true }
fail = "0.5"
futures = { version = "0.3", features = ["compat", "thread-pool"] }
futures-util = { version = "0.3", default-features = false, features = ["io"] }
grpcio = { workspace = true }
http = "0.2.0"
kvproto = { workspace = true }
lazy_static = "1.3"
libc = "0.2"
log = { version = "0.4", features = ["max_level_trace", "release_max_level_debug"] }
log_wrappers = { workspace = true }
mnt = "0.3.1"
nix = "0.24"
num-traits = "0.2"
num_cpus = "1"
online_config = { workspace = true }
openssl = "0.10"
parking_lot = "0.12.1"
pin-project = "1.0"
prometheus = { version = "0.13", features = ["nightly"] }
prometheus-static-metric = "0.5"
protobuf = "2"
rand = "0.8"
rusoto_core = "0.46.0"
serde = { version = "1.0", features = ["derive"] }
serde_json = "1.0"
slog = { version = "2.3", features = ["max_level_trace", "release_max_level_debug"] }
slog-async = "2.3"
slog-global = { version = "0.1", git = "https://github.com/breeswish/slog-global.git", rev = "d592f88e4dbba5eb439998463054f1a44fbf17b9" }
slog-json = "2.3"
slog-term = "2.4"
sysinfo = "0.26"
thiserror = "1.0"
tikv_alloc = { workspace = true }
time = "0.1"
tokio = { version = "1.5", features = ["rt-multi-thread"] }
tokio-executor = "0.1"
tokio-timer = { workspace = true }
tracker = { workspace = true }
url = "2"
yatp = { workspace = true }

[target.'cfg(target_os = "linux")'.dependencies]
procinfo = { git = "https://github.com/tikv/procinfo-rs", rev = "6599eb9dca74229b2c1fcc44118bef7eff127128" }
page_size = "0.4"
procfs = { version = "0.12", default-features = false }

[dev-dependencies]
gag = "1.0"
panic_hook = { workspace = true }
protobuf = "2"
regex = "1.0"
tempfile = "3.0"
toml = "0.5"
utime = "0.2"

[[bench]]
name = "channel"
path = "benches/channel/mod.rs"
test = true<|MERGE_RESOLUTION|>--- conflicted
+++ resolved
@@ -19,11 +19,7 @@
 cpu-time = "1.0.0"
 crc32fast = "1.2"
 crossbeam = "0.8"
-<<<<<<< HEAD
-crossbeam-skiplist = { git = "https://github.com/crossbeam-rs/crossbeam" }
-=======
 crossbeam-skiplist = "0.1"
->>>>>>> 8e6e3485
 derive_more = "0.99.3"
 error_code = { workspace = true }
 fail = "0.5"
