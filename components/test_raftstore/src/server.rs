--- conflicted
+++ resolved
@@ -42,11 +42,7 @@
     },
     Result,
 };
-<<<<<<< HEAD
-use resource_control::{ResourceController, ResourceGroupManager};
-=======
 use resource_control::ResourceGroupManager;
->>>>>>> 7240e577
 use resource_metering::{CollectorRegHandle, ResourceTagFactory};
 use security::SecurityManager;
 use tempfile::TempDir;
@@ -269,7 +265,7 @@
         key_manager: Option<Arc<DataKeyManager>>,
         router: RaftRouter<RocksEngine, RaftTestEngine>,
         system: RaftBatchSystem<RocksEngine, RaftTestEngine>,
-        resource_manager: &Arc<ResourceGroupManager>,
+        resource_manager: &Option<Arc<ResourceGroupManager>>,
     ) -> ServerResult<u64> {
         let (tmp_str, tmp) = if node_id == 0 || !self.snap_paths.contains_key(&node_id) {
             let p = test_util::temp_dir("test_cluster", cfg.prefer_mem);
@@ -420,11 +416,9 @@
             quota_limiter.clone(),
             self.pd_client.feature_gate().clone(),
             self.get_causal_ts_provider(node_id),
-<<<<<<< HEAD
-            resource_manager.derive_controller("scheduler-worker-pool".to_owned(), true),
-=======
-            Some(resource_manager.derive_controller("scheduler-worker-pool".to_owned(), true)),
->>>>>>> 7240e577
+            resource_manager
+                .as_ref()
+                .map(|m| m.derive_controller("scheduler-worker-pool".to_owned(), true)),
         )?;
         self.storages.insert(node_id, raft_engine);
 
@@ -660,7 +654,7 @@
         key_manager: Option<Arc<DataKeyManager>>,
         router: RaftRouter<RocksEngine, RaftTestEngine>,
         system: RaftBatchSystem<RocksEngine, RaftTestEngine>,
-        resource_manager: &Arc<ResourceGroupManager>,
+        resource_manager: &Option<Arc<ResourceGroupManager>>,
     ) -> ServerResult<u64> {
         dispatch_api_version!(
             cfg.storage.api_version(),
